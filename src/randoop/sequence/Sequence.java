package randoop.sequence;

import java.io.IOException;
import java.io.ObjectInputStream;
import java.io.Serializable;
import java.util.ArrayList;
import java.util.Arrays;
import java.util.BitSet;
import java.util.Collection;
import java.util.LinkedHashMap;
import java.util.List;
import java.util.Map;

import randoop.Globals;
import randoop.main.GenInputsAbstract;
import randoop.operation.NonreceiverTerm;
import randoop.operation.Operation;
import randoop.operation.OperationParseException;
import randoop.operation.OperationParser;
import randoop.util.ArrayListSimpleList;
import randoop.util.ListOfLists;
import randoop.util.OneMoreElementList;
import randoop.util.Randomness;
import randoop.util.RecordListReader;
import randoop.util.RecordProcessor;
import randoop.util.Reflection;
import randoop.util.Reflection.Match;
import randoop.util.SimpleList;
import randoop.util.WeightedElement;

/**
 * Immutable.
 * <p>
 * A sequence of {@link Statement}s. Each element in the sequence represents a
 * particular {@link Statement}, like a method call <code>Foo f = m(i1...iN)</code> or a
 * declaration <code>int x = 0</code>.
 * <p>
 * This class represents only the structure of a well-formed sequence of
 * statements, and does not contain any information about the runtime behavior
 * of the sequence. The class randoop.ExecutableSequence adds
 * functionality that executes the sequence.
 */
public final class Sequence implements Serializable, WeightedElement {

  private static final long serialVersionUID = -4345602588310287644L;

  public double lastTimeUsed = java.lang.System.currentTimeMillis();

  // The list of statements.
  public final SimpleList<Statement> statements;

  // The values involved in the last statement (receiver, return
  // value, parameters). Should be final but cannot because of serialization.
  // This info is used by some generators.
  private transient/* final */List<Variable> lastStatementVariables;

  // The types of the values in lastStatementTypes.
  // Should be final but cannot because of serialization.
  // This info is used by some generators.
  private transient/* final */List<Class<?>> lastStatementTypes;

  /*
   * Weight is used by heuristic that favors smaller sequences
   * so it makes sense to define weight as the inverse of size.
   */
  public double getWeight() {
    return 1/(double)size();
  }

  /**
   * The statement for the statement at the given index.
   */

  public final Statement getStatement(int index) {
    return getStatementWithInputs(index);
  }

  /**
   * The number of statements in the sequence.
   */
  public final int size() {
    return statements.size();
  }

  /** The value created by the ith statement. */
  public Variable getVariable(int i) {
    checkIndex(i);
    return new Variable(this, i);
  }

  /** The values associated with this sequence. */
  public List<Variable> getAllVariables() {
    List<Variable> retval = new ArrayList<Variable>();
    for (int i = 0 ; i < this.statements. size() ; i++) {
      retval.add(new Variable(this, i));
    }
    return retval;
  }

  /**
   * The variables involved in the last statement.
   * This includes the output variable.
   */
  public List<Variable> getLastStatementVariables() {
    return this.lastStatementVariables;
  }

  /**
   * The types of all the variables involved in the last statement.
   * This includes the output variable.
   * The types returned are not the types in the signature of the
   * StatementKind, but the types of the variables.
   */
  public List<Class<?>> getLastStatementTypes() {
    return this.lastStatementTypes;
  }


  /** The value created by the last statement in the sequence. */
  public Variable getLastVariable() {
    return new Variable(this, this.statements.size() - 1);
  }

  /** The last Statement in the sequence. */
  public Statement getLastStatement() {
    return this.getStatement(this.size() - 1);
  }

  /** The statement that created this value. */
  public Statement getCreatingStatement(Variable value) {
    if (value.sequence != this)
      throw new IllegalArgumentException("value.owner != this");
    return statements.get((value).index);
  }

  /** The inputs for the ith statement.
   * Includes the receiver. */
  public List<Variable> getInputs(int statementIndex) {
    List<Variable> inputsAsVariables = new ArrayList<Variable>();
    for (RelativeNegativeIndex relIndex : this.statements.get(statementIndex).inputs)
      inputsAsVariables.add(getVariableForInput(statementIndex, relIndex));
    return inputsAsVariables;
  }

  /** A Java source code representation of this sequence. */
  public String toCodeString() {
    StringBuilder b = new StringBuilder();
    for (int i = 0; i < size(); i++) {
      appendCode(b, i);
    }
    return b.toString();
  }

  /**
   * Equivalent to toParseableString().
   */
  public String toString() {
    return toParseableString();
  }
<<<<<<< HEAD
  
  /**
   * A set of bits, where there is one bit associated with each index.
   * Active flags are used during generation, to determine what values
   * in an existing sequence are useful to be used as inputs when
   * creating a new sequence out of the existing one.
   */
=======

  // A set of bits, where there is one bit associated with each index.
  // Active flags are used during generation, to determine what values
  // in an existing sequence are useful to be used as inputs when
  // creating a new sequence out of the existing one.
>>>>>>> b56e072d
  public BitSet activeFlags;

  public boolean hasActiveFlags() {
    return !activeFlags.isEmpty();
  }

  public boolean isActive(int i) {
    return activeFlags.get(i);
  }

  public void setAllActiveFlags() {
    activeFlags.set(0, this.size());
  }

  public void clearAllActiveFlags() {
    activeFlags.clear(0, this.size());
  }

  public void setActiveFlag(int i) {
    activeFlags.set(i);
  }

  public void clearActiveFlag(int i) {
    activeFlags.clear(i);
  }

  // Serialization.
  // Recovers transient fields (recomputes them).
  private void readObject(ObjectInputStream s) throws IOException, ClassNotFoundException {
    s.defaultReadObject();
    // customized deserialization code
    computeLastStatementInfo();
  }

  // Used internally (i.e. in package randoop.sequence) to represent inputs
  // to a statement.
  //
  // IMPLEMENTATION NOTE: Recall that a sequence is a sequence
  // of statements where the inputs to a statement are values created
  // by earlier statements. Instead of using a Variable to represent such
  // inputs, we use a RelativeNegativeIndex, which is just a wrapper
  // for an integer. The integer represents a negative offset from the
  // statement index in which this RelativeNegativeIndex lives, and
  // the offset points to the statement that created the values that is
  // used as an input. In other words, a RelativeNegativeIndex says
  // "I represent the value created by the N-th statement above me".
  //
  // For example, the sequence
  //
  // x = new Foo(); Bar b = x.m();
  //
  // is internally represented as follows:
  //
  // first element: Foo() applied to inputs []
  // second element: m() applied to inputs [-1]
  //
  // Here is a brief history of why we use this particular representation.
  //
  // The very first way we represented inputs to a statement was
  // using a list of StatementWithInput objects, i.e. an input was just
  // a reference to a previous statement that created the input value.
  // For example, a sequence might be represented as follows:
  //
  // StatementWithInputs@123: Foo() applied to inputs []
  // StatementWithInputs@124: m() applied to inputs [StatementWithInputs@123]
  //
  // We discovered that a big slowdown in the input generator was that we were
  // consuming lots of memory when creating sequences: for example, in memory,
  // when extending the sequence x = new Foo(); Bar b = x.m(); we cloned each
  // statement, created a new list, added the cloned statements, and finally
  // appended the new statement to the new list.
  //
  // Instead of cloning, we might imagine just using the original statements
  // in the new sequence. This does not work. For example, let's say that we
  // implement this scheme,
  // so that everywhere we need "new Foo()" we use the same statement (more
  // precisely, the same StatementWithInputs). Then, we cannot express
  // Foo f1 = new Foo(); Foo f2 = new Foo(); f1.equals(f2); because its
  // internal representation must be
  //
  // StatementWithInputs@123: Foo() applied to inputs []
  // StatementWithInputs@123: Foo() applied to inputs []
  // StatementWithInputs@125: Object.equals(Object) applied to inputs
  // [StatementWithInputs@123,
  // StatementWithInputs@123]
  //
  // It's clear that if we want to reuse statements, we cannot directly
  // use the statements as inputs.
  //
  // We can instead use indices: 0 represents the value created by the
  // first statement, 1 the second, etc. Now we can express the above
  // sequence:
  //
  // Foo() applied to inputs []
  // Foo() applied to inputs []
  // Foo() applied to inputs [0, 1]
  //
  // This scheme makes it relatively expensive to concatenate sequences
  // (some generators do lots of concatenation, so concatenation is the
  // hotspot). Because indexing is absolute, some statements
  // will need to have their input indices updated. For example, let's say we
  // wanted to concatenate two copies of the
  // last sequence above. We cannot just concatenate the statements, because
  // then we have
  //
  // Foo() applied to inputs []
  // Foo() applied to inputs []
  // Foo() applied to inputs [0, 1]
  // Foo() applied to inputs []
  // Foo() applied to inputs []
  // Foo() applied to inputs [0, 1]
  //
  // While we really want
  //
  // Foo() applied to inputs []
  // Foo() applied to inputs []
  // Foo() applied to inputs [0, 1]
  // Foo() applied to inputs []
  // Foo() applied to inputs []
  // Foo() applied to inputs [3, 4]
  //
  // This means that we need to (1) adjust indices, which takes time, and
  // (2) create new statements that represent the adjusted indices, which
  // breaks the "reuse statements" idea.
  //
  // Relative indices are the current implementation. Instead of representing
  // inputs as indices that start from the beginning of the sequence, a
  // statement's
  // indices are represented by a relative, negative offsets:
  //
  // Foo() applied to inputs []
  // Foo() applied to inputs []
  // Foo() applied to inputs [-2, -1]
  // Foo() applied to inputs []
  // Foo() applied to inputs []
  // Foo() applied to inputs [-2, -1]
  //
  // Now concatenation is easier: to concatenate two sequences, concatenate
  // their statements. Also, we do not need to create any new
  // statements.
  protected static final class RelativeNegativeIndex implements Serializable {
    private static final long serialVersionUID = -79358572221311408L;

    public final int index;

    RelativeNegativeIndex(int index) {
      if (index >= 0)
        throw new IllegalArgumentException("invalid index (expecting non-positive): " + index);
      this.index = index;
    }

    @Override
    public String toString() {
      return Integer.toString(index);
    }

    @Override
    public boolean equals(Object o) {
      if (!(o instanceof RelativeNegativeIndex))
        return false;
      return this.index == ((RelativeNegativeIndex) o).index;
    }

    @Override
    public int hashCode() {
      return this.index;
    }
  }

  /**
   * Returns the relative negative index that would result if we use the given
   * value as an input to the statement at position statementPosition.
   */
  public static RelativeNegativeIndex getRelativeIndexForVariable(int statementPosition, Variable v) {
    if (v.index >= statementPosition)
      throw new IllegalArgumentException();
    return new RelativeNegativeIndex(-(statementPosition - v.index));
  }

  /**
   * Returns the Variable corresponding to the given input, which is an input to
   * the statement at position statementPosition.
   */
  public Variable getVariableForInput(int statementPosition, RelativeNegativeIndex input) {
    int absoluteIndex = statementPosition + input.index;
    if (absoluteIndex < 0) {
      throw new IllegalArgumentException("invalid index (expeciting non-negative): " + absoluteIndex);
    }
    return new Variable(this, absoluteIndex);
  }

  /** Create a new, empty sequence. */
  public Sequence() {
    this(new ArrayListSimpleList<Statement>(), 0, 0);
  }

  /**
   * Returns a sequence that consists of a single primitive declaration
   * statement (e.g. int i = 1;)
   */
  public static Sequence create(NonreceiverTerm info) {
    return new Sequence().extend(info, new ArrayList<Variable>());
  }

  /**
   * Returns a sequence that is of the form "Foo f = null;" where Foo is the
   * given class.
   */
  public static Sequence zero(Class<?> c) {
    return create(NonreceiverTerm.createNullOrZeroTerm(c));
  }


  // Create a sequence with the given statements.
  /*package*/ public Sequence(SimpleList<Statement> statements) {
    this(statements, computeHashcode(statements), computeNetSize(statements));
  }

  // The hashcode of a sequence is the sum of each statement's hashcode.
  // This seems good enough, and it makes computing hashCode of a
  // concatenation of sequences faster (it's just the addition of each sequence's'
  // hashCode). Otherwise, hashCode computation used to be a hotspot.
  private static int computeHashcode(SimpleList<Statement> statements) {
    int hashCode = 0;
    for (int i = 0; i < statements.size(); i++) {
      Statement s = statements.get(i);
      hashCode += s.hashCode();
    }
    return hashCode;
  }

  /**
   * Counts the number of statements in a list that are not initializations with
   * a primitive type. For instance <code>int var7 = 0</code>.
   *
   * @param statements  the list of {@link Statement} objects
   * @return count of statements other than primitive initializations
   */
  private static int computeNetSize(SimpleList<Statement> statements) {
    int netSize = 0;
    for (int i = 0; i < statements.size(); i++) {
      if (!(statements.get(i).isPrimitiveInitialization())) {
        netSize++;
      }
    }
    return netSize;
  }

  // Create a sequence that has the given statements and hashCode (hashCode is
  // for optimization).
  //
  // See comment at computeHashCode method for notes on hashCode.
  private Sequence(SimpleList<Statement> statements, int hashCode, int netSize) {
    if (statements == null)
      throw new IllegalArgumentException("`statements' argument cannot be null");
    this.statements = statements;
    this.savedHashCode = hashCode;
    this.savedNetSize = netSize;
    computeLastStatementInfo();
    this.activeFlags = new BitSet(this.size());
    setAllActiveFlags();
    checkRep();
  }

  // Set lastStatementVariables and lastStatementTypes to their appropriate
  // values. See documentation for these fields for more info.
  private void computeLastStatementInfo() {
    this.lastStatementTypes = new ArrayList<Class<?>>();
    this.lastStatementVariables = new ArrayList<Variable>();

    if (this.statements.size() > 0) {
      Statement si = this.statements.get(this.statements.size() - 1);

      // Process return value
      if (si.getOutputType().equals(void.class)) {
        lastStatementTypes.add(void.class); // used for void methods and Dummy statements
      } else {
        lastStatementTypes.add(si.getOutputType());
      }
      lastStatementVariables.add(new Variable(this, this.statements.size() - 1));

      // Process input arguments.
      if (si.inputs.size() != si.getInputTypes().size())
        throw new RuntimeException(si.inputs + ", " + si.getInputTypes() + ", " + si.toString());

      List<Variable> v = this.getInputs(this.statements.size() - 1);
      if (v.size() != si.getInputTypes().size()) throw new RuntimeException();

      for (int i = 0; i < v.size(); i++) {
        Variable value = v.get(i);
        assert Reflection.canBeUsedAs(value.getType(), si.getInputTypes().get(i));
        lastStatementTypes.add(value.getType());
        Variable idx = getVariableForInput(this.size() - 1, si.inputs.get(i)); // XXX bogus. Isn't this just recomputing v from above?
        lastStatementVariables.add(idx);
      }
    }
  }

  /**
   * Representation invariant check.
   */
  private void checkRep() {

    if (!GenInputsAbstract.debug_checks)
      return;

    if (statements == null)
      throw new RuntimeException("statements == null");

    for (int si = 0; si < this.statements.size(); si++) {

      Statement statementWithInputs = this.statements.get(si);

      // No nulls.
      if (statementWithInputs == null)
        throw new IllegalStateException("Null statement in sequence:" + Globals.lineSep + this.toString());
      if (statementWithInputs.inputs == null)
        throw new IllegalArgumentException("parameters cannot be null.");

      // The inputs to the statement are valid: there's the right number
      // of them,
      // and they refer to appropriate input values.
      if (statementWithInputs.getInputTypes().size() != statementWithInputs.inputs.size())
        throw new IllegalArgumentException("statement.getInputConstraints().size()="
            + statementWithInputs.getInputTypes().size() + " is different from inputIndices.length="
            + statementWithInputs.inputs.size() + ", sequence: " + this.toString());
      for (int i = 0; i < statementWithInputs.inputs.size(); i++) {
        int index = statementWithInputs.inputs.get(i).index;
        if (index >= 0)
          throw new IllegalStateException();
        Class<?> newRefConstraint = statements.get(si + statementWithInputs.inputs.get(i).index).getOutputType();
        if (newRefConstraint == null)
          throw new IllegalStateException();
        if (!Reflection.canBeUsedAs(newRefConstraint, statementWithInputs.getInputTypes().get(i)))
          throw new IllegalArgumentException(i + "th input constraint " + newRefConstraint + " does not imply " + "statement's " + i
              + "th input constraint " + statementWithInputs.getInputTypes().get(i) + Globals.lineSep + ".Sequence:" + Globals.lineSep
              + this.toString());
      }
    }
  }

  /**
   * Two sequences are equal if their statements(+inputs) are element-wise
   * equal.
   */
  @Override
  public final boolean equals(Object o) {
    if (!(o instanceof Sequence))
      return false;
    if (o == this)
      return true;
    Sequence other = (Sequence) o;
    if (this.getStatementsWithInputs().size() != other.getStatementsWithInputs().size())
      return GenInputsAbstract.debug_checks ? verifyFalse("size", other) : false;
      for (int i = 0; i < this.statements.size(); i++) {
        Statement thisStatement = this.statements.get(i);
        Statement otherStatement = other.statements.get(i);
        if (GenInputsAbstract.debug_checks) {
          assert this.statements.get(i) == thisStatement;
          assert other.statements.get(i) == otherStatement;
        }
        if (!thisStatement.equals(otherStatement)) {
          return GenInputsAbstract.debug_checks ? verifyFalse("statement index " + i, other) : false;
        }
      }
      return true;
  }

  // Debugging helper for equals method.
  private boolean verifyFalse(String message, Sequence other) {
    if (this.toString().equals(other.toString()))
      throw new IllegalStateException(message + " : " + this.toString());
    return false;
  }

  // A saved copy of this sequence's hashcode to avoid recomputation.
  protected final int savedHashCode;

  // A saved copy of this sequence's net size to avoid recomputation.
  private final int savedNetSize;

  public final int getNetSize() {
    return savedNetSize;
  }

  // See comment at computeHashCode method for notes on hashCode.
  @Override
  public final int hashCode() {
    return savedHashCode;
  }

  /**
   * True iff this sequence contains a statement at the given index.
   */
  private boolean isValidIndex(int index) {
    if (index < 0)
      return false;
    if (index > this.size() - 1)
      return false;
    return true;
  }

  /**
   * An unmodifiable list of all the statements in this sequence.
   */
  final SimpleList<Statement> getStatementsWithInputs() {
    // The list is constructed unmodifiable so we can just return it.
    return this.statements;
  }

  /** The statement(+inputs) at the given index.
   */
  protected final Statement getStatementWithInputs(int index) {
    if (!isValidIndex(index))
      throw new IllegalArgumentException("Index " + index + " not valid for sequence " + this);
    return this.getStatementsWithInputs().get(index);
  }


  public Variable randomVariableForTypeLastStatement(Class<?> t, Match match) {
    return randomVariableOfTypeLastStatement(t, match);
  }

  public Variable randomVariableForType(Class<?> t, Match match) {
    List<Variable> possibleVariables = getVariablesOfType(t, match);
    if (possibleVariables.size() == 0)
      return null;
    return Randomness.randomMember(possibleVariables);
  }

  /**
   * A value declared in this sequence whose type matches the given
   * class. Returns null if there are no matches.
   */
  public final Variable randomVariableOfTypeLastStatement(Class<?> clazz, Reflection.Match match) {
    List<Variable> possibleVariables = valuesAppearingInLastStatement(clazz, match);
    if (possibleVariables.isEmpty())
      return null;
    return Randomness.randomMember(possibleVariables);
  }

  /** All the values declared in this sequences whose type matches the
   * given class. Returns an empty list if there are no matches.
   */
  public final List<Variable> valuesAppearingInLastStatement(Class<?> clazz, Reflection.Match match) {
    if (clazz == null || match == null)
      throw new IllegalArgumentException("parameters cannot be null.");
    List<Variable> possibleIndices = new ArrayList<Variable>(this.lastStatementVariables.size());
    for (int ithOutputIndex = 0; ithOutputIndex < this.lastStatementVariables.size(); ithOutputIndex++) {
      Variable i = this.lastStatementVariables.get(ithOutputIndex);
      Statement s = statements.get(i.index);
      if (!s.isVoidMethodCall() && varTypeMatches(s.getOutputType(), clazz, match)) {
        possibleIndices.add(i);
      }
    }
    return possibleIndices;
  }

  /** All the variables declared in this sequences whose type matches the
   * given class. Returns an empty list if there are no matches.
   */
  public List<Variable> getVariablesOfType(Class<?> clazz, Reflection.Match match) {
    if (clazz == null || match == null)
      throw new IllegalArgumentException("parameters cannot be null.");
    List<Variable> possibleIndices = new ArrayList<Variable>(this.lastStatementVariables.size());
    for (int i = 0 ; i < this.size() ; i++) {
      Statement s = statements.get(i);
      if (!s.isVoidMethodCall()
          && varTypeMatches(s.getOutputType(), clazz, match)) {
        possibleIndices.add(getVariable(i));
      }
    }
    return possibleIndices;
  }

  private boolean varTypeMatches(Class<?> t, Class<?> clazz, Match match) {
    switch (match) {
    case COMPATIBLE_TYPE:
      return Reflection.canBeUsedAs(t, clazz);
    case EXACT_TYPE:
      return t.equals(clazz);
    default:
      return false;
    }
  }

  protected void checkIndex(int i) {
    if (i < 0 || i > size() - 1)
      throw new IllegalArgumentException();
  }

  /**
   * Returns a new sequence that is equivalent to this sequence plus the given
   * statement appended at the end.
   */
  public final Sequence extend(Operation operation, List<Variable> inputVariables) {
    checkInputs(operation, inputVariables);
    List<RelativeNegativeIndex> indexList = new ArrayList<RelativeNegativeIndex>(1);
    for (Variable v : inputVariables) {
      indexList.add(getRelativeIndexForVariable(size(), v));
    }
    Statement statement = new Statement(operation, indexList);
    int newNetSize = (operation.isNonreceivingValue()) ? this.savedNetSize : this.savedNetSize + 1;
    return new Sequence(new OneMoreElementList<Statement>(this.statements, statement), this.savedHashCode
        + statement.hashCode(), newNetSize);
  }

  /**
   * Returns a new sequence that is equivalent to this sequence plus the given
   * statement appended at the end.
   */
  public final Sequence extend(Operation operation, Variable... inputs) {
    return extend(operation, Arrays.asList(inputs));
  }

  /**
   * extend adds a new statement to this sequence using the operation of the given statement.
   * Intended as the only place that we reach inside a {@link Statement} for its operation.
   *
   * @param statement is a {@link Statement} object from which the operation is copied.
   * @param inputs is the list of variables for input.
   * @return sequence constructed from this one plus the operation
   * @see Sequence#extend(Operation, List)
   */
  public Sequence extend(Statement statement, List<Variable> inputs) {
    return extend(statement.getOperation(), inputs);
  }

  // Argument checker for extend method.
  // These checks should be caught by checkRep() too.
  private void checkInputs(Operation operation, List<Variable> inputVariables) {
    if (operation.getInputTypes().size() != inputVariables.size()) {
      String msg = "statement.getInputTypes().size():"
        + operation.getInputTypes().size()
        + " inputVariables.size():"
        + inputVariables.size()
        +" statement:"
        + operation;
      throw new IllegalArgumentException(msg);
    }
    for (int i = 0; i < inputVariables.size(); i++) {
      if (inputVariables.get(i).sequence != this) {
        String msg = "inputVariables.get("
          + i
          + ").owner != this for"
          + Globals.lineSep
          + "sequence: "
          + toString()
          + Globals.lineSep
          + "statement:"
          + operation
          + Globals.lineSep
          + "inputVariables:"
          + inputVariables;
        throw new IllegalArgumentException(msg);
      }
      Class<?> newRefConstraint =
        statements.get(inputVariables.get(i).index).getOutputType();
      if (newRefConstraint == null) {
        String msg = "newRefConstraint == null for"
          + Globals.lineSep
          + "sequence: "
          + toString()
          + Globals.lineSep
          + "statement:"
          + operation
          + Globals.lineSep
          + "inputVariables:"
          + inputVariables;
        throw new IllegalArgumentException(msg);
      }
      if (!Reflection.canBeUsedAs(newRefConstraint, operation.getInputTypes().get(i))) {
        String msg = i
          + "th input constraint "
          + newRefConstraint
          + " does not imply "
          + "statement's "
          + i
          + "th input constraint "
          + operation.getInputTypes().get(i)
          + Globals.lineSep
          + ".Sequence:"
          + Globals.lineSep
          + ""
          + this.toString()
          + Globals.lineSep
          + "statement:"
          + operation
          + Globals.lineSep
          + "inputVariables:"
          + inputVariables;
        throw new IllegalArgumentException(msg);
      }
    }
  }

  /** Create a new sequence that is the concatenation of the given sequences. */



  public static Sequence concatenate(List<Sequence> sequences) {
    List<SimpleList<Statement>> statements1 = new ArrayList<SimpleList<Statement>>();
    int newHashCode = 0;
    int newNetSize = 0;
    for (Sequence c : sequences) {
      newHashCode += c.savedHashCode;
      newNetSize += c.savedNetSize;
      statements1.add(c.statements);
    }
    return new Sequence(new ListOfLists<Statement>(statements1), newHashCode, newNetSize);
  }

  // TODO inline and remove; used only in one place and confusing.
  public Variable getFirstVariableFromLastStatementVariables() {
    if (lastStatementVariables.size() == 0)
      throw new IllegalStateException();
    return lastStatementVariables.get(0);
  }

  /** The inputs for the ith statement, as indices. An index equal to x
   * means that the input is the value created by the x-th statement in
   * the sequence.
   */
  public List<Integer> getInputsAsAbsoluteIndices(int i) {
    List<Integer> inputsAsVariables = new ArrayList<Integer>();
    for (RelativeNegativeIndex relIndex : this.statements.get(i).inputs)
      inputsAsVariables.add(getVariableForInput(i, relIndex).index);
    return inputsAsVariables;
  }

  /**
   * Appends the statement at the given index to the {@code StringBuilder}.
   *
   * @param b  the {@link StringBuilder} to which the code is appended.
   * @param index  the position of the statement to print in this {@code Sequence}.
   */
  public void appendCode(StringBuilder b, int index) {
    // Get strings representing the inputs to this statement.
    // Example: { "var2", "(int)3" }
    getStatement(index).appendCode(getVariable(index), getInputs(index), b);
  }

  /**
   * Adds the given operation to a new {@code Sequence} with the statements of
   * this object as a prefix, repeating the operation the given number of times.
   * Used during generation.
   *
   * @param operation  the {@link Operation} to repeat.
   * @param times  the number of times to repeat the {@link Operation}.
   * @return a new {@code Sequence}
   */
  public Sequence repeat(Operation operation, int times) {
    Sequence retval = new Sequence(this.statements);
    for (int i = 0 ; i < times ; i++) {
      List<Integer> vil = new ArrayList<Integer>();
      for (Variable v : retval.getInputs(retval.size()-1)) {
        if (v.getType().equals(int.class)) {
          int randint = Randomness.nextRandomInt(100);
          retval = retval.extend(new NonreceiverTerm(int.class, randint));
          vil.add(retval.size() - 1);
        } else {
          vil.add(v.getDeclIndex());
        }
      }
      List<Variable> vl = new ArrayList<Variable>();
      for (Integer vi : vil) {
        vl.add(retval.getVariable(vi));
      }
      retval = retval.extend(operation,  vl);
    }
    return retval;
  }

  /**
   * Creates a {@code MutableSequence} from this sequence.
   *
   * @return a {@link MutableSequence} objects with the same statements as this object.
   */
  public MutableSequence toModifiableSequence() {
    MutableSequence slowSeq = new MutableSequence();
    List<MutableVariable> values = new ArrayList<MutableVariable>();
    for (int i = 0 ; i < size() ; i++) {
      values.add(new MutableVariable(slowSeq, getVariable(i).getName()));
    }
    List<MutableStatement> statements = new ArrayList<MutableStatement>();
    for (int i = 0 ; i < size() ; i++) {
      Statement sti = this.statements.get(i);
      List<MutableVariable> inputs = new ArrayList<MutableVariable>();
      for (Variable v : getInputs(i)) {
        inputs.add(values.get(v.index));
      }
      MutableStatement slowSti = sti.toModifiableStatement(inputs,values.get(i));
      statements.add(slowSti);
    }
    slowSeq.statements = statements;
    return slowSeq;
  }

  /**
   * Checks whether the variable is defined in this sequence.
   *
   * @param v  the {@link Variable} to test.
   * @return true if this object defines the variable, and false otherwise.
   */
  public boolean isOwnerOf(Variable v) {
    return this == v.sequence;
  }

  /**
   * Returns a string representing this sequence. The string can be parsed back
   * into a sequence using the method Sequence.parse(String). In particular, the
   * following invariant holds:
   * <pre>
   *  st.equals(parse(st.toParseableCode()))
   * </pre>
   * See the {@link #parse(List)} for the
   * required format of a String representing a Sequence.
   *
   *  @return parseable string description of sequence.
   */
  public String toParseableString() {
    return toParseableString(Globals.lineSep);
  }

  /**
   * Like toParseableString, but the client can specify a string that
   * will be used a separator between statements.
   *
   * @param statementSep  the statement separator.
   */
  public String toParseableString(String statementSep) {
    assert statementSep != null;
    StringBuilder b = new StringBuilder();
    for (int i = 0; i < size(); i++) {
      Statement sk = getStatement(i);
      b.append(sk.toParseableString(Variable.classToVariableName(sk.getOutputType()) + i, getInputs(i)));
      b.append(statementSep);
    }
    return b.toString();
  }

  /**
   * Parse a sequence encoded as a list of strings, each string corresponding to
   * one statement. This method is similar to parse(String), but expects the
   * individual statements already as separate strings. Each statement is
   * expected to be of the form:
   * <pre>
   *   VAR = OPERATION : VAR ... VAR
   * </pre>
   * where the VAR are strings representing a variable name, and OPERATION
   * is a string representing a StatementKind. For more on OPERATION, see
   * the documentation for {@link OperationParser#parse(String)}.
   *
   * The first VAR token represents the "output variable" that is the result of
   * the statement call. The VAR tokens appearing after OPERATION represent
   * the "input variables" to the statement call. At the i-th line, the input
   * variable tokens should appear as an output variable for some previous j-th
   * line, j &lt; i.
   *
   * Here is an example of a list of lines representing a sequence.
   * <pre>
   * var0 = cons : java.util.HashMap.&lt;init&gt;() :
   * var1 = prim : double:-1.0 :
   * var2 = prim : java.lang.String:"hi!" :
   * var3 = method : java.util.HashMap.put(java.lang.Object,java.lang.Object) : var0 var1 var2
   * </pre>
   * The above sequence corresponds to the following java code (with package
   * names omitted for brevity):
   * <pre>
   * HashMap var0 = new HashMap(); double var1 = -1.0; String var2 = "hi!";
   * Object var3 = var0.put(var1, var2);
   * </pre>
   * When writing/reading sequences out to file: you have two options: serialize
   * the sequences using java's serialization mechanism, or write them out as
   * parseable text. Serialization is faster, and text is human-readable.
   */
  public static Sequence parse(List<String> statements) throws SequenceParseException {

    Map<String, Integer> valueMap = new LinkedHashMap<String, Integer>();
    Sequence sequence = new Sequence();
    int statementCount = 0;
    try {
      for (String statement : statements) {


        // Remove surrounding whitespace.
        statement = statement.trim();

        // Extract elements:
        //   var    =     <operation>     :     var ... var
        //    |                |                     |
        //    |                |                     |
        // newVar           stKind                inVars
        int equalsInd = statement.indexOf('=');
        int colonInd = statement.lastIndexOf(':');

        if (equalsInd == -1) {
            String msg = "A statement must be of the form "
                + "varname = <statementkind> : varname ... varname"
                + " but the " + statementCount + "-th (1-based) is missing"
                + " an \"=\" symbol.";
            throw new SequenceParseException(msg, statements, statementCount);
        }

        if (colonInd == -1) {
            String msg = "A statement must be of the form "
                + "varname = <statementkind> : varname ... varname"
                + " but the " + statementCount + "-th (1-based) is missing"
                + " a \":\" symbol.";
            throw new SequenceParseException(msg, statements, statementCount);
        }

        String newVar = statement.substring(0, equalsInd).trim();
        String opStr = statement.substring(equalsInd + 1, colonInd).trim();
        String inVarsStr = statement.substring(colonInd + 1).trim();

        if (valueMap.containsKey(newVar)) {
          String msg = "(Statement "
            + statementCount + ") result variable name " + newVar +
            " was already declared in a previous statement.";
          throw new SequenceParseException(msg, statements, statementCount);
        }

        // Parse operation.
        Operation st;
        try {
          st = OperationParser.parse(opStr);
        } catch (OperationParseException e) {
          throw new SequenceParseException(e.getMessage(), statements, statementCount);
        }

        // Find input variables from their names.
        String[] inVars = new String[0];
        if (inVarsStr.trim().length() > 0) {
          // One or more input vars.
          inVars = inVarsStr.split("\\s");
        }

        if (inVars.length != st.getInputTypes().size()) {
          String msg = "Number of input variables given (" + inVarsStr + ") does not match expected (expected " + st.getInputTypes().size() + ")";
          throw new SequenceParseException(msg, statements, statementCount);
        }

        List<Variable> inputs = new ArrayList<Variable>();
        for (String inVar : inVars) {
          Integer index = valueMap.get(inVar);
          if (index == null) {
            String msg = "(Statement "
              + statementCount + ") input variable name " + newVar +
              " is not declared by a previous statement.";
            throw new IllegalArgumentException(msg);
          }
          inputs.add(sequence.getVariable(index));
        }

        sequence = sequence.extend(st, inputs);
        valueMap.put(newVar, sequence.getLastVariable().getDeclIndex());
        statementCount++;
      }
    } catch (RuntimeException e) {
      // Saw some other exception that is not a parse error.
      // Throw an error, giving information on the problem.
      StringBuilder b = new StringBuilder();
      b.append("Error while parsing the following list of strings as a sequence (error was at index " + statementCount + "):\n\n");
      for (String s : statements) {
        b.append(s + "\n");
      }
      b.append("\n\n");
      b.append("Error: " + e.toString() + "\n");
      b.append("Stack trace:\n");
      for (StackTraceElement s : e.getStackTrace()) {
        b.append(s.toString());
      }
      throw new Error(e);
    }
    return sequence;
  }

  /**
   * Parse a sequence encoded as a strings. Convenience method for {@link #parse(List)},
   * which parses a sequence of strings, each representing a Statement. See
   * that method for more documentation on the string representation of a sequence.
   * <p>
   * This method breaks up the given string into statements assuming that each
   * statement is separated by a line separator character.
   * <p>
   * The following invariant holds:
   * <pre>
   *     st.equals(parse(st.toParseableCode()))
   * </pre>
   * When writing/reading sequences out to file: you have two options: serialize
   * the sequences using java's serialization mechanism, or write them out as
   * parseable text. Serialization is faster, and text is human-readable.
   * @throws SequenceParseException if string is not valid sequence
   */
  public static Sequence parse(String string) throws SequenceParseException {
    return parse(Arrays.asList(string.split(Globals.lineSep)));
  }

  /**
   * Reads a file containing a collection of sequences in textual
   * representation.
   *
   * The file should be made up of a list of records, each as follows:
   *
   * START SEQUENCE
   * &lt;parseable-sequence-string&gt;
   * END SEQUENCE
   */
  public static void readTextSequences(String file, final Collection<Sequence> collection) {
    // Parse the file using a RecordListReader.
    RecordProcessor processor = new RecordProcessor() {
      public void processRecord(List<String> record) {
        try {
          collection.add(Sequence.parse(record));
        } catch (SequenceParseException e) {
          throw new Error(e);
        }
      }
    };
    RecordListReader reader = new RecordListReader("SEQUENCE", processor);
    reader.parse(file);
  }


  public int lastUseBefore(int idx, Variable var) {
    if (var.sequence != this)
      throw new IllegalArgumentException("variable does not belong to sequence.");
    for (int i = idx - 1 ; i >= 0 ; i--) {
      if (getVariable(i).equals(var)) {
        return i;
      }
      for (Variable input : getInputs(i)) {
        if (input.equals(var)) {
          return i;
        }
      }
    }
    throw new IllegalStateException("Bug in Randoop.");
  }

  /**
   * A sequence representing a single primitive values, like
   * "Foo var0 = null" or "int var0 = 1".
   */
  public boolean isPrimitive() {
    return (size() == 1 && getStatement(0).isPrimitiveInitialization());
  }

}<|MERGE_RESOLUTION|>--- conflicted
+++ resolved
@@ -157,7 +157,6 @@
   public String toString() {
     return toParseableString();
   }
-<<<<<<< HEAD
   
   /**
    * A set of bits, where there is one bit associated with each index.
@@ -165,13 +164,6 @@
    * in an existing sequence are useful to be used as inputs when
    * creating a new sequence out of the existing one.
    */
-=======
-
-  // A set of bits, where there is one bit associated with each index.
-  // Active flags are used during generation, to determine what values
-  // in an existing sequence are useful to be used as inputs when
-  // creating a new sequence out of the existing one.
->>>>>>> b56e072d
   public BitSet activeFlags;
 
   public boolean hasActiveFlags() {
