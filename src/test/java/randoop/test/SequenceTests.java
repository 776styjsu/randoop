package randoop.test;

import org.junit.AfterClass;
import org.junit.BeforeClass;
import org.junit.Test;

import java.io.BufferedReader;
import java.io.InputStream;
import java.io.InputStreamReader;
import java.util.ArrayList;
import java.util.Arrays;
import java.util.LinkedHashSet;
import java.util.List;
import java.util.Set;

import randoop.DummyVisitor;
import randoop.contract.EqualsHashcode;
import randoop.contract.EqualsReflexive;
import randoop.contract.EqualsSymmetric;
import randoop.contract.EqualsToNullRetFalse;
import randoop.Globals;
import randoop.contract.ObjectContract;
import randoop.main.GenInputsAbstract;
import randoop.main.GenInputsAbstract.BehaviorType;
<<<<<<< HEAD
import randoop.operation.TypedOperation;
=======
import randoop.main.OptionsCache;
import randoop.operation.ConcreteOperation;
>>>>>>> ddca82cf
import randoop.reflection.PublicVisibilityPredicate;
import randoop.reflection.VisibilityPredicate;
import randoop.sequence.ExecutableSequence;
import randoop.sequence.Sequence;
import randoop.sequence.SequenceParseException;
import randoop.test.predicate.ExceptionBehaviorPredicate;
import randoop.test.predicate.ExceptionPredicate;
import randoop.types.GeneralType;
import randoop.util.MultiMap;
import randoop.util.RecordListReader;
import randoop.util.RecordProcessor;
import randoop.util.Util;

import static org.junit.Assert.assertEquals;
import static org.junit.Assert.fail;

/*
Note: I disabled this test in the build script because the test-script includes the use of
ArrayList as a rawtype. Capturing operations using rawtypes conflicts with the use of parsing to
add methods when populating the model, which recognizes that the type is generic and adds it to the
pool of types to be instantiated. Since this test is the only reason for parsing sequences,
and we aren't trying to parse parameterized types, I'm kicking this down the road.
*/

public class SequenceTests {

  private static OptionsCache optionsCache;

   @BeforeClass
   public static void setup() {
     optionsCache = new OptionsCache();
     optionsCache.saveState();
   }

   @AfterClass
   public static void restore() {
     optionsCache.restoreState();
   }
   
  /**
   * Tests the sequence execution and code generation aspects of Randoop.
   *
   * Reads in a file describing a collection of sequences along with the test
   * code that Randoop should generate after executing them. The file consists
   * of a collection of records, each of the form:
   *
   * START TEST
   * TEST_ID
   * <string identifying this test for debugging>
   * SEQUENCE
   * <parseable sequence description>
   * EXPECTED_CODE
   * <Expected Java code resulting from sequence execution>
   * END RECORD
   *
   * Each sequence is parsed, then two checks performed:
   *
   * 1. (Test parsing code) s.toParsableString() can be parsed back into an equivalent sequence
   * 2. (Test execution and test generation code) sequence is executed and the resulting test code is
   *    compared with the expected code from the "EXPECTED_CODE" field in the record.
   */
  @Test
  public void test1() throws Exception {

    RecordProcessor processor =
        new RecordProcessor() {
          @Override
          public void processRecord(List<String> lines) {

            parseRecord(lines);
          }
        };

    RecordListReader reader = new RecordListReader("TEST", processor);
    InputStream stream = SequenceTests.class.getResourceAsStream("/sequence_tests_script.txt");
    BufferedReader b = new BufferedReader(new InputStreamReader(stream));
    reader.parse(b);
  }

  /**
   * The "default" set of visitors that Randoop uses during execution.
   */
  private static final TestCheckGenerator testGen;

  static {
    Set<ObjectContract> contracts = new LinkedHashSet<>();
    contracts.add(new EqualsReflexive());
    contracts.add(new EqualsToNullRetFalse());
    contracts.add(new EqualsHashcode());
    contracts.add(new EqualsSymmetric());

    GenInputsAbstract.unchecked_exception = BehaviorType.EXPECTED;
    VisibilityPredicate visibility = new PublicVisibilityPredicate();
    ExceptionPredicate isExpected = new ExceptionBehaviorPredicate(BehaviorType.EXPECTED);
    ExpectedExceptionCheckGen expectation;
    expectation = new ExpectedExceptionCheckGen(visibility, isExpected);
    testGen =
        new ExtendGenerator(
            new ContractCheckingVisitor(
                contracts, new ExceptionBehaviorPredicate(BehaviorType.ERROR)),
            new RegressionCaptureVisitor(expectation, new MultiMap<GeneralType, TypedOperation>(), new LinkedHashSet<TypedOperation>() , true));
  }

  // See http://bugs.sun.com/bugdatabase/view_bug.do;:WuuT?bug_id=4094886
  private static void parseRecord(List<String> lines) {

    String testId;
    if (!lines.get(0).equals("TEST_ID")) {
      throw new RuntimeException(
          "Malformed test record (does not have a \"TEST_ID\" field): " + lines.toString());
    }
    testId = lines.get(1);

    if (!lines.get(2).equals("SEQUENCE")) {
      throw new RuntimeException(
          "Malformed test record (does not have a \"SEQUENCE\" field): " + lines.toString());
    }

    int currIdx = 3;
    List<String> sequenceLines = new ArrayList<>();
    while (currIdx < lines.size() && !lines.get(currIdx).equals("EXPECTED_CODE")) {
      sequenceLines.add(lines.get(currIdx));
      currIdx++;
    }
    if (currIdx == lines.size()) {
      throw new IllegalArgumentException(
          "Malformed test record (missing \"EXPECTED_CODE\" record): " + lines.toString());
    }
    if (sequenceLines.size() == 0) {
      throw new IllegalArgumentException("Empty sequence found.");
    }

    currIdx++;
    List<String> expectedCode = new ArrayList<>();
    while (currIdx < lines.size()) {
      expectedCode.add(lines.get(currIdx));
      currIdx++;
    }

    if (expectedCode.size() == 0) {
      throw new IllegalArgumentException("Expected code is empty.");
    }

    Sequence sequence;
    try {
      sequence = Sequence.parse(sequenceLines);
    } catch (SequenceParseException e) {
      throw new RuntimeException(e);
    }

    checkListsEqual(
        sequenceLines, Arrays.asList(sequence.toParseableString().split(Globals.lineSep)), testId);

    ExecutableSequence ds = new ExecutableSequence(sequence);
    ds.execute(new DummyVisitor(), testGen);
    checkListsEqual(expectedCode, Arrays.asList(ds.toCodeString().split(Globals.lineSep)), testId);
  }

  private static void checkListsEqual(List<String> expected, List<String> actual, String testId) {

    expected = trimmedLines(expected);
    actual = trimmedLines(actual);

    if (expected.size() != actual.size()) {
      fail(
          failureMessage(
              testId,
              "List lengths differ: expected " + expected.size() + " but got " + actual.size(),
              expected,
              actual));
    }

    for (int i = 0; i < expected.size(); i++) {
      assertEquals(
          failureMessage(testId, "(lists differ at index " + i + ")", expected, actual),
          expected.get(i),
          actual.get(i));
    }
  }

  private static String failureMessage(
      String testId, String msg, List<String> expected, List<String> actual) {
    StringBuilder b = new StringBuilder();
    b.append("Failure in test ").append(testId).append(": ").append(msg).append(".");
    b.append("").append(Globals.lineSep).append("Expected:").append(Globals.lineSep).append("");
    for (int i = 0; i < expected.size(); i++) b.append(i).append(": ").append(expected.get(i)).append(Util.newLine);
    b.append("").append(Globals.lineSep).append("Actual:").append(Globals.lineSep).append("");
    for (int i = 0; i < actual.size(); i++) {
      b.append(i).append(": ").append(actual.get(i)).append(Util.newLine);
    }
    return b.toString();
  }

  // Skips empty lines.
  private static List<String> trimmedLines(List<String> list) {
    List<String> trimmed = new ArrayList<>();
    for (String str : list) {
      String t = str.trim();
      if (! t.isEmpty()) {
        trimmed.add(t);
      }
    }
    return trimmed;
  }
}<|MERGE_RESOLUTION|>--- conflicted
+++ resolved
@@ -22,12 +22,7 @@
 import randoop.contract.ObjectContract;
 import randoop.main.GenInputsAbstract;
 import randoop.main.GenInputsAbstract.BehaviorType;
-<<<<<<< HEAD
 import randoop.operation.TypedOperation;
-=======
-import randoop.main.OptionsCache;
-import randoop.operation.ConcreteOperation;
->>>>>>> ddca82cf
 import randoop.reflection.PublicVisibilityPredicate;
 import randoop.reflection.VisibilityPredicate;
 import randoop.sequence.ExecutableSequence;
@@ -66,7 +61,7 @@
    public static void restore() {
      optionsCache.restoreState();
    }
-   
+
   /**
    * Tests the sequence execution and code generation aspects of Randoop.
    *
