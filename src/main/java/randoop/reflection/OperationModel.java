package randoop.reflection;

import static java.nio.charset.StandardCharsets.UTF_8;

import java.io.BufferedWriter;
import java.io.IOException;
import java.io.InputStream;
import java.io.OutputStreamWriter;
import java.io.PrintStream;
import java.io.PrintWriter;
import java.io.Writer;
import java.lang.reflect.AccessibleObject;
import java.lang.reflect.Constructor;
import java.lang.reflect.Method;
import java.lang.reflect.Modifier;
import java.nio.file.Path;
import java.util.ArrayList;
import java.util.Collection;
import java.util.Iterator;
import java.util.LinkedHashSet;
import java.util.List;
import java.util.Set;
import java.util.TreeSet;
import java.util.regex.Pattern;
import org.checkerframework.checker.nullness.qual.Nullable;
import org.checkerframework.checker.signature.qual.ClassGetName;
import org.plumelib.util.EntryReader;
import org.plumelib.util.StringsPlume;
import org.plumelib.util.UtilPlume;
import randoop.Globals;
import randoop.condition.SpecificationCollection;
import randoop.contract.CompareToAntiSymmetric;
import randoop.contract.CompareToEquals;
import randoop.contract.CompareToReflexive;
import randoop.contract.CompareToSubs;
import randoop.contract.CompareToTransitive;
import randoop.contract.EqualsHashcode;
import randoop.contract.EqualsReflexive;
import randoop.contract.EqualsReturnsNormally;
import randoop.contract.EqualsSymmetric;
import randoop.contract.EqualsToNullRetFalse;
import randoop.contract.EqualsTransitive;
import randoop.contract.ObjectContract;
import randoop.contract.SizeToArrayLength;
import randoop.generation.ComponentManager;
import randoop.main.ClassNameErrorHandler;
import randoop.main.GenInputsAbstract;
import randoop.main.RandoopBug;
import randoop.main.RandoopClassNameError;
import randoop.main.RandoopUsageError;
import randoop.operation.OperationParseException;
import randoop.operation.TypedClassOperation;
import randoop.operation.TypedOperation;
import randoop.sequence.Sequence;
import randoop.test.ContractSet;
import randoop.types.ClassOrInterfaceType;
import randoop.types.Type;
import randoop.util.Log;
import randoop.util.MultiMap;
import randoop.util.Util;

/**
 * {@code OperationModel} represents the information context from which tests are generated. The
 * model includes:
 *
 * <ul>
 *   <li>classes under test,
 *   <li>operations of all classes,
 *   <li>any atomic code sequences derived from command-line arguments, and
 *   <li>the contracts or oracles used to generate tests.
 * </ul>
 *
 * <p>This class manages all information about generic classes internally, and instantiates any type
 * variables in operations before returning them.
 */
public class OperationModel {

  /** The set of class declaration types for this model. */
  private Set<ClassOrInterfaceType> classTypes;

  /**
   * The set of input types for this model. It is set by {@link #addClassTypes}, which calls {@link
   * TypeExtractor}.
   */
  private Set<Type> inputTypes;

  /** The set of classes used as goals in the covered-class test filter. */
  private final LinkedHashSet<Class<?>> coveredClassesGoal;

  /** Map from a class to the literals that occur in it. */
  private MultiMap<ClassOrInterfaceType, Sequence> classLiteralMap;

  /** Set of singleton sequences for values from TestValue annotated fields. */
  private Set<Sequence> annotatedTestValues;

  /** Set of object contracts used to generate tests. */
  private ContractSet contracts;

  /** Set of concrete operations extracted from classes. */
  private final Set<TypedOperation> operations;

  /** For debugging only. */
  private List<Pattern> omitMethods;

  /** User-supplied predicate for methods that should not be used during test generation. */
  private OmitMethodsPredicate omitMethodsPredicate;

  /**
<<<<<<< HEAD
   * The set of types that are SUT-parameters but not SUT-returns. In other words, these are the
   * types that appear as formal parameters of methods in the software under test (SUT), but no
   * methods or constructors in the SUT return these types. This set is used by the {@link
   * randoop.generation.DemandDrivenInputCreator} to determine which types to create sequences for.
   */
  // This is set by setSutParameterOnlyTypes().
=======
   * The types that are SUT-parameters but not SUT-returns. In other words, these are the types that
   * appear as formal parameters of methods in the software under test (SUT), but no methods or
   * constructors in the SUT return these types. {@link randoop.generation.DemandDrivenInputCreator}
   * tries to create values of these types.
   *
   * <p>This is set by {@link #setSutParameterOnlyTypes}.
   */
>>>>>>> 79a7fef5
  private Set<Type> sutParameterOnlyTypes;

  /**
   * Create an empty model of test context.
   *
   * @param omitMethods the patterns for operations that should be omitted
   */
  @SuppressWarnings(
      "nullness:initialization.fields.uninitialized" // createModel() sets sutParameterOnlyTypes
  )
  private OperationModel(List<Pattern> omitMethods) {
    // TreeSet here for deterministic coverage in the systemTest runNaiveCollectionsTest()
    classTypes = new TreeSet<>();
    inputTypes = new TreeSet<>();
    classLiteralMap = new MultiMap<>();
    annotatedTestValues = new LinkedHashSet<>();
    contracts = new ContractSet();
    contracts.add(EqualsReflexive.getInstance()); // arity=1
    contracts.add(EqualsSymmetric.getInstance()); // arity=2
    contracts.add(EqualsHashcode.getInstance()); // arity=2
    contracts.add(EqualsToNullRetFalse.getInstance()); // arity=1
    contracts.add(EqualsReturnsNormally.getInstance()); // arity=1
    contracts.add(EqualsTransitive.getInstance()); // arity=3
    contracts.add(CompareToReflexive.getInstance()); // arity=1
    contracts.add(CompareToAntiSymmetric.getInstance()); // arity=2
    contracts.add(CompareToEquals.getInstance()); // arity=2
    contracts.add(CompareToSubs.getInstance()); // arity=3
    contracts.add(CompareToTransitive.getInstance()); // arity=3
    contracts.add(SizeToArrayLength.getInstance()); // arity=1

    coveredClassesGoal = new LinkedHashSet<>();
    operations = new TreeSet<>();

    this.omitMethods = omitMethods;
<<<<<<< HEAD
    omitMethodsPredicate = new OmitMethodsPredicate(omitMethods);
=======
    this.omitMethodsPredicate = new OmitMethodsPredicate(omitMethods);
>>>>>>> 79a7fef5
  }

  // TODO: Much or all of this should be done in the constructor, rather than having a factory
  // method.
  /**
   * Factory method to construct an operation model for a particular set of classes.
   *
   * @param accessibility the {@link AccessibilityPredicate} to test accessibility of classes and
   *     class members
   * @param reflectionPredicate the reflection predicate to determine which classes and class
   *     members are used
   * @param omitMethods the patterns for operations that should be omitted
   * @param classnames the names of classes under test
   * @param coveredClassesGoalNames the coverage goal: the names of classes to be tested by the
   *     covered class heuristic
   * @param errorHandler the handler for bad file name errors
   * @param literalsFileList the list of literals file names
   * @param operationSpecifications the collection of operation specifications
   * @return the {@link OperationModel} constructed with the given arguments
   * @throws SignatureParseException if a method signature is ill-formed
   * @throws NoSuchMethodException if an attempt is made to load a non-existent method
   */
  public static OperationModel createModel(
      AccessibilityPredicate accessibility,
      ReflectionPredicate reflectionPredicate,
      List<Pattern> omitMethods,
      Set<@ClassGetName String> classnames,
      Set<@ClassGetName String> coveredClassesGoalNames,
      ClassNameErrorHandler errorHandler,
      List<String> literalsFileList,
      SpecificationCollection operationSpecifications)
      throws SignatureParseException, NoSuchMethodException {

    OperationModel model = new OperationModel(omitMethods);

    model.addClassTypes(
        accessibility,
        reflectionPredicate,
        classnames,
        coveredClassesGoalNames,
        errorHandler,
        literalsFileList);

    // Add methods from the classes.
    model.addOperationsFromClasses(accessibility, reflectionPredicate, operationSpecifications);
    // Add methods from the --methodlist command-line argument.
    model.operations.addAll(
        model.getOperationsFromFile(
            GenInputsAbstract.methodlist, accessibility, reflectionPredicate));
    // Add the constructor "Object()".
    model.addObjectConstructor();

    if (GenInputsAbstract.demand_driven) {
      model.setSutParameterOnlyTypes();
    }

    return model;
  }

  /**
   * Factory method to construct an operation model for a particular set of classes without an
   * omit-methods list or behavior specifications.
   *
   * @param accessibility the {@link randoop.reflection.AccessibilityPredicate} to test
   *     accessibility of classes and class members
   * @param reflectionPredicate the reflection predicate to determine which classes and class
   *     members are used
   * @param classnames the names of classes under test
   * @param coveredClassnames the names of classes to be tested by exercised heuristic
   * @param errorHandler the handler for bad file name errors
   * @param literalsFileList the list of literals file names
   * @return the operation model for the parameters
   * @throws SignatureParseException if a method signature is ill-formed
   * @throws NoSuchMethodException if an attempt is made to load a non-existent method
   */
  static OperationModel createModel(
      AccessibilityPredicate accessibility,
      ReflectionPredicate reflectionPredicate,
      Set<@ClassGetName String> classnames,
      Set<@ClassGetName String> coveredClassnames,
      ClassNameErrorHandler errorHandler,
      List<String> literalsFileList)
      throws NoSuchMethodException, SignatureParseException {
    return createModel(
        accessibility,
        reflectionPredicate,
        new ArrayList<Pattern>(0),
        classnames,
        coveredClassnames,
        errorHandler,
        literalsFileList,
        null);
  }

  /**
   * Factory method to construct an operation model for a particular set of classes without behavior
   * specifications.
   *
   * @param accessibility the {@link AccessibilityPredicate} to test accessibility of classes and
   *     class members
   * @param reflectionPredicate the reflection predicate to determine which classes and class
   *     members are used
   * @param omitMethods the patterns for operations that should be omitted
   * @param classnames the names of classes under test
   * @param coveredClassnames the names of classes to be tested by covered class heuristic
   * @param errorHandler the handler for bad file name errors
   * @param literalsFileList the list of literals file names
   * @return the {@link OperationModel} constructed with the given arguments
   * @throws SignatureParseException if a method signature is ill-formed
   * @throws NoSuchMethodException if an attempt is made to load a non-existent method
   */
  public static OperationModel createModel(
      AccessibilityPredicate accessibility,
      ReflectionPredicate reflectionPredicate,
      List<Pattern> omitMethods,
      Set<@ClassGetName String> classnames,
      Set<@ClassGetName String> coveredClassnames,
      ClassNameErrorHandler errorHandler,
      List<String> literalsFileList)
      throws NoSuchMethodException, SignatureParseException {
    return createModel(
        accessibility,
        reflectionPredicate,
        omitMethods,
        classnames,
        coveredClassnames,
        errorHandler,
        literalsFileList,
        null);
  }

  /**
   * Adds literals to the component manager, by parsing any literals files specified by the user.
   * Includes literals at different levels indicated by the literals level.
   *
   * @param compMgr the component manager
   */
  public void addClassLiterals(ComponentManager compMgr) {
    // Add a (1-element) sequence corresponding to each literal to the component
    // manager.
    for (String literalsFile : GenInputsAbstract.literals_file) {
      MultiMap<ClassOrInterfaceType, Sequence> literalMap;
      if (literalsFile.equals("CLASSES")) {
        literalMap = classLiteralMap;
      } else {
        literalMap = LiteralFileReader.parse(literalsFile);
      }

      // `literalMap` does not have the `entrySet()` method.
      for (ClassOrInterfaceType type : literalMap.keySet()) {
        for (Sequence seq : literalMap.getValues(type)) {
          switch (GenInputsAbstract.literals_level) {
            case CLASS:
              compMgr.addClassLevelLiteral(type, seq);
              break;
            case PACKAGE:
              Package pkg = type.getPackage();
              assert pkg != null;
              compMgr.addPackageLevelLiteral(pkg, seq);
              break;
            case ALL:
              compMgr.addGeneratedSequence(seq);
              break;
            default:
              throw new Error(
                  "Unexpected error in GenTests.  Please report at"
                      + " https://github.com/randoop/randoop/issues , providing the information"
                      + " requested at"
                      + " https://randoop.github.io/randoop/manual/index.html#bug-reporting .");
          }
        }
      }
    }
  }

  /**
   * Given a file containing fully-qualified method signatures, returns the operations for them.
   *
   * @param file a file that contains method or constructor signatures, one per line. If null, this
   *     method returns an empty map.
   * @return a map from each class type to its methods and constructors that were read from the file
   * @throws OperationParseException if a method signature cannot be parsed
   */
  public static MultiMap<Type, TypedClassOperation> readOperations(@Nullable Path file)
      throws OperationParseException {
    return readOperations(file, false);
  }

  /**
   * Given a file containing fully-qualified method signatures, returns the operations for them.
   *
   * @param file a file that contains method or constructor signatures, one per line. If null, this
   *     method returns an empty map.
   * @param ignoreParseError if true, ignore parse errors (skip malformed signatures)
   * @return a map from each class type to its methods and constructors that were read from the file
   * @throws OperationParseException if a method signature cannot be parsed
   */
  public static MultiMap<Type, TypedClassOperation> readOperations(
      @Nullable Path file, boolean ignoreParseError) throws OperationParseException {
    if (file != null) {
      try (EntryReader er = new EntryReader(file, "(//|#).*$", null)) {
        return OperationModel.readOperations(er, ignoreParseError);
      } catch (IOException e) {
        String message =
            String.format(
                "Error while reading file %s: %s%n", Util.pathAndAbsolute(file), e.getMessage());
        throw new RandoopUsageError(message, e);
      }
    }
    return new MultiMap<>(0);
  }

  /**
   * Returns operations read from the given EntryReader, which contains fully-qualified method
   * signatures.
   *
   * @param er the EntryReader to read from
   * @param ignoreParseError if true, ignore parse errors (skip malformed signatures)
   * @return contents of the file, as a map from classes to operations
   */
  private static MultiMap<Type, TypedClassOperation> readOperations(
      EntryReader er, boolean ignoreParseError) {
    MultiMap<Type, TypedClassOperation> operationsMap = new MultiMap<>();
    for (String line : er) {
      String sig = line.trim();
      TypedClassOperation operation;
      try {
        operation =
            signatureToOperation(
                sig, AccessibilityPredicate.IS_ANY, new EverythingAllowedPredicate());
      } catch (SignatureParseException e) {
        if (ignoreParseError) {
          continue;
        } else {
          throw new RandoopUsageError(
              String.format("%s:%d: %s", er.getFileName(), er.getLineNumber(), e));
        }
      } catch (FailedPredicateException e) {
        throw new RandoopBug("This can't happen", e);
      }
      if (operation.getInputTypes().size() > 0) {
        operationsMap.add(operation.getInputTypes().get(0), operation);
      }
    }
    return operationsMap;
  }

  /**
   * Returns operations read from the given stream, which contains fully-qualified method
   * signatures.
   *
   * @param is the stream from which to read
   * @param filename the file name to use in diagnostic messages
   * @return contents of the file, as a map from classes to operations
   */
  public static MultiMap<Type, TypedClassOperation> readOperations(
      InputStream is, String filename) {
    return readOperations(is, filename, false);
  }

  /**
   * Returns operations read from the given stream, which contains fully-qualified method
   * signatures.
   *
   * @param is the stream from which to read
   * @param filename the file name to use in diagnostic messages
   * @param ignoreParseError if true, ignore parse errors (skip malformed signatures)
   * @return contents of the file, as a map from classes to operations
   */
  public static MultiMap<Type, TypedClassOperation> readOperations(
      InputStream is, String filename, boolean ignoreParseError) {
    if (is == null) {
      throw new RandoopBug("input stream is null for file " + filename);
    }
    // Read method omissions from user-provided file
    try (EntryReader er = new EntryReader(is, filename, "^#.*", null)) {
      return OperationModel.readOperations(er, ignoreParseError);
    } catch (IOException e) {
      String message =
          String.format(
              "Error while reading file %s: %s%n",
              Util.filenameAndAbsolute(filename), e.getMessage());
      throw new RandoopUsageError(message, e);
    }
  }

  /**
   * Returns the set of types for classes under test.
   *
   * @return the set of class types
   */
  public Set<ClassOrInterfaceType> getClassTypes() {
    return classTypes;
  }

  /**
   * Returns the set of {@code Class<?>} objects that are the goals for the covered class heuristic.
   *
   * @return the set of covered classes
   */
  public Set<Class<?>> getCoveredClassesGoal() {
    return coveredClassesGoal;
  }

  /**
   * Returns the set of input types that occur as parameters in classes under test.
   *
   * @return the set of input types that occur in classes under test
   * @see TypeExtractor
   */
  public Set<Type> getInputTypes() {
    // TODO this is not used, should it be? or should it even be here?
    return inputTypes;
  }

  /**
   * Returns the operations of this model as a list.
   *
   * @return the operations of this model
   */
  public List<TypedOperation> getOperations() {
    return new ArrayList<>(operations);
  }

  /**
   * Returns the set of types that are SUT-parameters but not SUT-returns. Demand-driven input
   * creator {@link randoop.generation.DemandDrivenInputCreator} creates sequences for these types.
   *
   * @return the set of input types that are not classes under test
   */
  public Set<Type> getSutParameterOnlyTypes() {
    return sutParameterOnlyTypes;
  }

  /**
   * Returns all {@link ObjectContract} objects for this run of Randoop. Includes Randoop defaults
   * and {@link randoop.CheckRep} annotated methods.
   *
   * @return the list of contracts
   */
  public ContractSet getContracts() {
    return contracts;
  }

  /**
   * Returns the user-specified predicate for methods that should not be called.
   *
   * @return the user-specified predicate for methods that should not be called
   */
  public OmitMethodsPredicate getOmitMethodsPredicate() {
    return omitMethodsPredicate;
  }

  /**
   * Returns the set of singleton sequences for values from {@code @TestValue} annotated fields.
   *
   * @return sequences that get fields annotated with {@code @TestValue}
   */
  public Set<Sequence> getAnnotatedTestValues() {
    return annotatedTestValues;
  }

  /** Output the operations of this model, if logging is enabled. */
  public void log() {
    if (Log.isLoggingOn()) {
      logOperations(GenInputsAbstract.log);
    }
  }

  /**
   * Output the operations of this model to {@code out}, if logging is enabled.
   *
   * @param out the PrintStream on which to produce output
   */
  public void logOperations(PrintStream out) {
    logOperations(new PrintWriter(new BufferedWriter(new OutputStreamWriter(out, UTF_8))));
  }

  /**
   * Output the operations of this model, if logging is enabled.
   *
   * @param out the Writer on which to produce output
   */
  public void logOperations(Writer out) {
    try {
      out.write("Operations: (" + operations.size() + ")" + Globals.lineSep);
      for (TypedOperation t : operations) {
        out.write("  " + StringsPlume.toStringAndClass(t.toString()));
        out.write(Globals.lineSep);
        out.flush();
      }
    } catch (IOException e) {
      throw new RandoopBug("Error while logging operations", e);
    }
  }

  /** Print a verbose representation of the model, if logging is enabled. */
  public void dumpModel() {
    if (Log.isLoggingOn()) {
      dumpModel(GenInputsAbstract.log);
    }
  }

  /**
   * Print a verbose representation of the model to {@code out}.
   *
   * @param out the PrintStream on which to produce output
   */
  public void dumpModel(PrintStream out) {
    dumpModel(new PrintWriter(new BufferedWriter(new OutputStreamWriter(out, UTF_8))));
  }

  /**
   * Print a verbose representation of the model to {@code out}.
   *
   * @param out the Writer on which to produce output
   */
  public void dumpModel(Writer out) {
    try {
      out.write(String.format("Model with hashcode %s:%n", hashCode()));
      out.write(String.format("  classTypes = %s%n", classTypes));
      out.write(String.format("  inputTypes = %s%n", inputTypes));
      out.write(String.format("  coveredClassesGoal = %s%n", coveredClassesGoal));
      out.write(String.format("  classLiteralMap = %s%n", classLiteralMap));
      out.write(String.format("  annotatedTestValues = %s%n", annotatedTestValues));
      out.write(String.format("  contracts = %s%n", contracts));
      out.write(String.format("  omitMethods = [%n"));
      for (Pattern p : omitMethods) {
        out.write(String.format("    %s%n", p));
      }
      out.write(String.format("  ]%n"));
      // Use logOperations instead: out.write(String.format("  operations = %s%n", operations));
      logOperations(out);
    } catch (IOException ioe) {
      throw new Error(ioe);
    }
  }

  /**
   * Gathers class types to be used in a run of Randoop and adds them to this {@code
   * OperationModel}. Specifically, collects types for classes-under-test, objects for covered-class
   * heuristic, concrete input types, annotated test values, and literal values. It operates by
   * converting from strings to {@code Class} objects. Also collects annotated test values, and
   * class literal values used in test generation.
   *
   * @param accessibility the accessibility predicate
   * @param reflectionPredicate the predicate to determine which reflection objects are used
   * @param classnames the names of classes-under-test
   * @param coveredClassesGoalNames the names of classes used as goals in the covered-class
   *     heuristic
   * @param errorHandler the handler for bad class names
   * @param literalsFileList the list of literals file names
   */
  private void addClassTypes(
      AccessibilityPredicate accessibility,
      ReflectionPredicate reflectionPredicate,
      Set<@ClassGetName String> classnames,
      Set<@ClassGetName String> coveredClassesGoalNames,
      ClassNameErrorHandler errorHandler,
      List<String> literalsFileList) {
    ReflectionManager mgr = new ReflectionManager(accessibility);
    mgr.add(new DeclarationExtractor(this.classTypes, reflectionPredicate));
    mgr.add(new TypeExtractor(this.inputTypes, accessibility));
    mgr.add(new TestValueExtractor(this.annotatedTestValues));
    mgr.add(new CheckRepExtractor(this.contracts));
    if (literalsFileList.contains("CLASSES")) {
      mgr.add(new ClassLiteralExtractor(this.classLiteralMap));
    }

    // Collect classes under test
    int succeeded = 0;
    for (String classname : classnames) {
      Class<?> c;
      try {
        c = getClass(classname, errorHandler);
      } catch (RandoopClassNameError e) {
        // System.out.println();
        // System.out.println(e.getMessage());
        // System.out.println();
        // continue;
        throw new RandoopUsageError("Could not load class " + classname + ": " + e.getMessage());
      }
      // Note that c could be null if errorHandler just warns on bad names
      if (c != null) {
        // Don't exclude abstract classes and interfaces.  They cannot be instantiated, but they can
        // be a return type, so Randoop can obtain variables of those declared types.
        boolean classIsAccessible = accessibility.isAccessible(c);
        boolean hasAccessibleStaticMethod = false;
        if (!classIsAccessible) {
          for (Method m : c.getDeclaredMethods()) {
            if (Modifier.isStatic(m.getModifiers()) && accessibility.isAccessible(m)) {
              hasAccessibleStaticMethod = true;
              break;
            }
          }
          System.out.printf(
              "Cannot instantiate non-accessible %s specified via --testclass or --classlist%s.%n",
              c, hasAccessibleStaticMethod ? "; will use its static methods" : "");
        }
        if (classIsAccessible || hasAccessibleStaticMethod) {
          try {
            mgr.apply(c);
            succeeded++;
          } catch (Throwable e) {
            System.out.printf(
                "Cannot get methods for %s specified via "
                    + "--testclass or --classlist due to exception:%n%s%n",
                c.getName(), UtilPlume.stackTraceToString(e));
          }
        }
      }
    }
    if (GenInputsAbstract.progressdisplay) {
      if (succeeded == classnames.size()) {
        System.out.printf("%nWill try to generate tests for %d classes.%n", succeeded);
      } else {
        System.out.printf(
            "%nWill try to generate tests for %d out of %d classes.%n",
            succeeded, classnames.size());
      }
    }

    // Collect covered classes
    for (String classname : coveredClassesGoalNames) {
      Class<?> c = getClass(classname, errorHandler);
      if (c != null && !c.isInterface()) {
        coveredClassesGoal.add(c);
      }
    }
  }

  /**
   * Returns the class whose name is {@code classname}. A wrapper around Class.forName.
   *
   * @param classname the name of a class or primitive type
   * @param errorHandler is called if no such class exists
   * @return the Class whose name is {@code classname}. May return null if {@code errorHandler} just
   *     warns on bad names.
   */
  private static @Nullable Class<?> getClass(
      @ClassGetName String classname, ClassNameErrorHandler errorHandler) {
    try {
      return TypeNames.getTypeForName(classname);
    } catch (ClassNotFoundException | NoClassDefFoundError e) {
      errorHandler.handle(classname, e);
    } catch (Throwable e) {
      if (e.getCause() != null) {
        e = e.getCause();
      }
      errorHandler.handle(classname, e);
    }
    return null;
  }

  /**
   * Adds operations to this {@link OperationModel} from all of the classes of {@link #classTypes}.
   *
   * @param accessibility the accessibility predicate
   * @param reflectionPredicate the reflection predicate
   * @param operationSpecifications the collection of {@link
   *     randoop.condition.specification.OperationSpecification}
   */
  private void addOperationsFromClasses(
      AccessibilityPredicate accessibility,
      ReflectionPredicate reflectionPredicate,
      SpecificationCollection operationSpecifications) {
    Iterator<ClassOrInterfaceType> itor = classTypes.iterator();
    while (itor.hasNext()) {
      ClassOrInterfaceType classType = itor.next();
      Log.logPrintf("addOperationsFromClasses: classType=%s%n", classType);
      try {
        Collection<TypedOperation> oneClassOperations =
            OperationExtractor.operations(
                classType,
                reflectionPredicate,
                omitMethodsPredicate,
                accessibility,
                operationSpecifications);
        Log.logPrintf("addOperationsFromClasses: classType=%s%n", classType);
        for (TypedOperation op : oneClassOperations) {
          Log.logPrintf("    %s%n", op);
        }
        operations.addAll(oneClassOperations);
      } catch (Throwable e) {
        // TODO: What is an example of this?  Should an error be raised, rather than this
        // easy-to-overlook output?
        System.out.printf(
            "Removing %s from the classes under test due to problem extracting operations:%n%s%n",
            classType, UtilPlume.stackTraceToString(e));
        itor.remove();
      }
    }
  }

  /**
   * Constructs an operation from every method signature in the given file.
   *
   * @param methodSignatures_file the file containing the signatures; if null, return the emply list
   * @param accessibility the accessibility predicate
   * @param reflectionPredicate the reflection predicate
   * @return operations read from the file
   * @throws SignatureParseException if any signature is syntactically invalid
   */
  private List<TypedClassOperation> getOperationsFromFile(
      Path methodSignatures_file,
      AccessibilityPredicate accessibility,
      ReflectionPredicate reflectionPredicate)
      throws SignatureParseException {
    List<TypedClassOperation> result = new ArrayList<>();
    if (methodSignatures_file == null) {
      return result;
    }
    try (EntryReader reader = new EntryReader(methodSignatures_file, "(//|#).*$", null)) {
      for (String line : reader) {
        String sig = line.trim();
        if (!sig.isEmpty()) {
          try {
            TypedClassOperation operation =
                signatureToOperation(sig, accessibility, reflectionPredicate);
            if (!omitMethodsPredicate.shouldOmit(operation)) {
              result.add(operation);
            }
          } catch (FailedPredicateException e) {
            System.out.printf("Ignoring %s that failed predicate: %s%n", sig, e.getMessage());
          }
        }
      }
    } catch (IOException e) {
      throw new RandoopUsageError(
          "Problem reading file " + Util.pathAndAbsolute(methodSignatures_file), e);
    }
    return result;
  }

  /**
   * Given a signature, returns the method or constructor it represents.
   *
   * @param signature the operation's signature, in Randoop's format
   * @param accessibility the accessibility predicate
   * @param reflectionPredicate the reflection predicate
   * @return the method or constructor that the signature represents
   * @throws FailedPredicateException if the accessibility or reflection predicate returns false on
   *     the class or the method or constructor
   * @throws SignatureParseException if the signature cannot be parsed
   */
  public static TypedClassOperation signatureToOperation(
      String signature,
      AccessibilityPredicate accessibility,
      ReflectionPredicate reflectionPredicate)
      throws SignatureParseException, FailedPredicateException {
    AccessibleObject accessibleObject;
    accessibleObject = SignatureParser.parse(signature, accessibility, reflectionPredicate);
    if (accessibleObject == null) {
      throw new FailedPredicateException(
          String.format(
              "accessibleObject is null for %s, typically due to predicates: %s, %s",
              signature, accessibility, reflectionPredicate));
    }
    if (accessibleObject instanceof Constructor) {
      return TypedOperation.forConstructor((Constructor) accessibleObject);
    } else {
      return TypedOperation.forMethod((Method) accessibleObject);
    }
  }

  /** Creates and adds the Object class default constructor call to the concrete operations. */
  private void addObjectConstructor() {
    Constructor<?> objectConstructor;
    try {
      objectConstructor = Object.class.getConstructor();
    } catch (NoSuchMethodException e) {
      throw new RandoopBug("unable to load java.lang.Object() constructor", e);
    }
    TypedClassOperation operation = TypedOperation.forConstructor(objectConstructor);
    classTypes.add(operation.getDeclaringType());
    operations.add(operation);
  }

  /**
<<<<<<< HEAD
   * Identifies SUT-parameter types that are not SUT-return types.
   *
   * <p>This is a single-pass heuristic:
   *
   * <ol>
   *   <li>Collect all return types of all SUT operations ({@code outputTypes}).
   *   <li>Filter the input types by removing non-receivers (primitives, arrays) and Object.
   *   <li>Compute {@code sutParameterOnlyTypes} = remaining inputs – {@code outputTypes}.
   * </ol>
   *
   * <p>These types are then handed to DemandDrivenInputCreator to create sequences for them.
   */
  private void setSutParameterOnlyTypes() {
=======
   * Sets field {@link OperationModel#sutParameterOnlyTypes} to SUT-parameter types that are not
   * SUT-return types.
   */
  private void setSutParameterOnlyTypes() {
    // This is a single-pass heuristic:
    //  * Set local variable `outputTypes` to all return types of all SUT operations.
    //  * Filter the input types (field `inputTypes`) by removing non-receivers (primitives, arrays)
    //    and Object.
    //  * Set field `sutParameterOnlyTypes` = remaining inputs - `outputTypes`.

>>>>>>> 79a7fef5
    Set<Type> outputTypes = new LinkedHashSet<>();
    for (TypedOperation operation : operations) {
      Type outputType = operation.getOutputType();
      if (outputType != null) {
        outputTypes.add(outputType);
      }
    }

    // Filter out non-receiver types and Object from the input types.
    Set<Type> filteredInputTypes = new LinkedHashSet<>();
    for (Type inputType : inputTypes) {
      if (!inputType.isNonreceiverType() && !inputType.isArray() && !inputType.isObject()) {
        filteredInputTypes.add(inputType);
      }
    }

    // Compute the sutParameterOnlyTypes as the input types that are not in the output types.
<<<<<<< HEAD
    sutParameterOnlyTypes = new LinkedHashSet<>();
    for (Type inputType : filteredInputTypes) {
      if (!outputTypes.contains(inputType)) {
        sutParameterOnlyTypes.add(inputType);
      }
    }
=======
    sutParameterOnlyTypes = new LinkedHashSet<>(filteredInputTypes);
    sutParameterOnlyTypes.removeAll(outputTypes);
>>>>>>> 79a7fef5
  }
}<|MERGE_RESOLUTION|>--- conflicted
+++ resolved
@@ -106,14 +106,6 @@
   private OmitMethodsPredicate omitMethodsPredicate;
 
   /**
-<<<<<<< HEAD
-   * The set of types that are SUT-parameters but not SUT-returns. In other words, these are the
-   * types that appear as formal parameters of methods in the software under test (SUT), but no
-   * methods or constructors in the SUT return these types. This set is used by the {@link
-   * randoop.generation.DemandDrivenInputCreator} to determine which types to create sequences for.
-   */
-  // This is set by setSutParameterOnlyTypes().
-=======
    * The types that are SUT-parameters but not SUT-returns. In other words, these are the types that
    * appear as formal parameters of methods in the software under test (SUT), but no methods or
    * constructors in the SUT return these types. {@link randoop.generation.DemandDrivenInputCreator}
@@ -121,7 +113,6 @@
    *
    * <p>This is set by {@link #setSutParameterOnlyTypes}.
    */
->>>>>>> 79a7fef5
   private Set<Type> sutParameterOnlyTypes;
 
   /**
@@ -156,11 +147,7 @@
     operations = new TreeSet<>();
 
     this.omitMethods = omitMethods;
-<<<<<<< HEAD
-    omitMethodsPredicate = new OmitMethodsPredicate(omitMethods);
-=======
     this.omitMethodsPredicate = new OmitMethodsPredicate(omitMethods);
->>>>>>> 79a7fef5
   }
 
   // TODO: Much or all of this should be done in the constructor, rather than having a factory
@@ -840,21 +827,6 @@
   }
 
   /**
-<<<<<<< HEAD
-   * Identifies SUT-parameter types that are not SUT-return types.
-   *
-   * <p>This is a single-pass heuristic:
-   *
-   * <ol>
-   *   <li>Collect all return types of all SUT operations ({@code outputTypes}).
-   *   <li>Filter the input types by removing non-receivers (primitives, arrays) and Object.
-   *   <li>Compute {@code sutParameterOnlyTypes} = remaining inputs – {@code outputTypes}.
-   * </ol>
-   *
-   * <p>These types are then handed to DemandDrivenInputCreator to create sequences for them.
-   */
-  private void setSutParameterOnlyTypes() {
-=======
    * Sets field {@link OperationModel#sutParameterOnlyTypes} to SUT-parameter types that are not
    * SUT-return types.
    */
@@ -865,7 +837,6 @@
     //    and Object.
     //  * Set field `sutParameterOnlyTypes` = remaining inputs - `outputTypes`.
 
->>>>>>> 79a7fef5
     Set<Type> outputTypes = new LinkedHashSet<>();
     for (TypedOperation operation : operations) {
       Type outputType = operation.getOutputType();
@@ -883,16 +854,7 @@
     }
 
     // Compute the sutParameterOnlyTypes as the input types that are not in the output types.
-<<<<<<< HEAD
-    sutParameterOnlyTypes = new LinkedHashSet<>();
-    for (Type inputType : filteredInputTypes) {
-      if (!outputTypes.contains(inputType)) {
-        sutParameterOnlyTypes.add(inputType);
-      }
-    }
-=======
     sutParameterOnlyTypes = new LinkedHashSet<>(filteredInputTypes);
     sutParameterOnlyTypes.removeAll(outputTypes);
->>>>>>> 79a7fef5
   }
 }