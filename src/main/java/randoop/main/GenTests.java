--- conflicted
+++ resolved
@@ -418,19 +418,12 @@
     components.addAll(annotatedTestValues);
 
     ComponentManager componentMgr = new ComponentManager(components);
-<<<<<<< HEAD
 
     if (GenInputsAbstract.demand_driven) {
       componentMgr.initializeDDIC(accessibility);
       componentMgr.addSutParameterOnlyTypes(operationModel.getSutParameterOnlyTypes());
     }
-
-    operationModel.addClassLiterals(
-        // TODO: Why pass GenInputsAbstract.literals_file here when we can get those directly?
-        componentMgr, GenInputsAbstract.literals_file, GenInputsAbstract.literals_level);
-=======
     operationModel.addClassLiterals(componentMgr);
->>>>>>> 4b0dbdf6
 
     MultiMap<Type, TypedClassOperation> sideEffectFreeMethodsByType = readSideEffectFreeMethods();
 
