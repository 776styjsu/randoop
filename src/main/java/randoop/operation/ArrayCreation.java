--- conflicted
+++ resolved
@@ -29,13 +29,7 @@
  * <p>
  * ArrayCreation objects are immutable.
  */
-<<<<<<< HEAD
-public final class ArrayCreation extends ConcreteOperation implements Operation, Serializable {
-
-  private static final long serialVersionUID = 20100429;
-=======
-public final class ArrayCreation extends AbstractOperation implements Operation {
->>>>>>> 5c2a2949
+public final class ArrayCreation extends ConcreteOperation implements Operation {
 
   /** ID for parsing purposes (see StatementKinds.parse method) */
   public static final String ID = "array";
