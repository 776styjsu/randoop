package randoop.sequence;

import java.util.ArrayList;
import java.util.Collection;
import java.util.HashSet;
import java.util.LinkedHashMap;
import java.util.LinkedHashSet;
import java.util.List;
import java.util.Map;
import java.util.Set;
import java.util.TreeSet;
import org.checkerframework.checker.initialization.qual.UnknownInitialization;
import org.checkerframework.checker.nullness.qual.NonNull;
import org.checkerframework.checker.nullness.qual.RequiresNonNull;
import org.plumelib.util.SIList;
import org.plumelib.util.StringsPlume;
import randoop.Globals;
import randoop.SubTypeSet;
import randoop.generation.DemandDrivenInputCreator;
import randoop.main.GenInputsAbstract;
import randoop.main.RandoopBug;
import randoop.reflection.TypeInstantiator;
import randoop.types.ClassOrInterfaceType;
import randoop.types.Type;
import randoop.util.Log;

/**
 * A collection of sequences that makes it efficient to ask for all the sequences that create a
 * value of a given type. This implements Randoop's pool. A SequenceCollection is the main field of
 * {@link randoop.generation.ComponentManager}.
 *
 * <p>To find all the sequences that create values of a given type, Randoop first uses the {@code
 * SubTypeSet} to find the set {@code T} of feasible subtypes, and returns the range of {@code T}
 * (that is, all the sequences mapped to by any t&isin;T) in the sequence map.
 */
public class SequenceCollection {

  /** The demand-driven input creator used to find sequences for types not in the collection. */
  private DemandDrivenInputCreator demandDrivenInputCreator;

  // When Randoop kept all previously-generated sequences together, in a single
  // collection, profiling showed that finding these sequences was a bottleneck in generation.
  /** For each type, all the sequences that produce one or more values of exactly the given type. */
  private Map<Type, List<Sequence>> sequenceMap = new LinkedHashMap<>();

  /**
   * A set of all the types that can be created with the sequences in this. This is the same as
   * {@code sequenceMap.keySet()}, but provides additional operations.
   */
  private SubTypeSet typeSet = new SubTypeSet(false);

  /**
   * A set of all the types that can be created with the sequences in this, and all their
   * supertypes. Thus, this may be larger than {@link #typeSet}.
   */
  private Set<Type> typesAndSupertypes = new TreeSet<>();

  /** Number of sequences in the collection: sum of sizes of all values in sequenceMap. */
  private int sequenceCount = 0;

  /**
   * A set of SUT-parameter types that are not SUT-returned types. {@link
   * randoop.generation.DemandDrivenInputCreator} will create sequences for these types when no
   * existing instances are available.
   */
  private final Set<Type> sutParameterOnlyTypes = new HashSet<>();

  /** Checks the representation invariant. */
  private void checkRep(@UnknownInitialization SequenceCollection this) {
    if (!GenInputsAbstract.debug_checks) {
      return;
    }
    if (sequenceMap.size() != typeSet.size()) {
      String b =
          "sequenceMap.keySet()="
              + Globals.lineSep
              + sequenceMap.keySet()
              + ", typeSet.types="
              + Globals.lineSep
              + typeSet.types;
      throw new IllegalStateException(b);
    }
  }

  public int size() {
    return sequenceCount;
  }

  /** Removes all sequences from this collection. */
  public void clear() {
    Log.logPrintf("Clearing sequence collection.%n");
    this.sequenceMap = new LinkedHashMap<>();
    this.typeSet = new SubTypeSet(false);
    this.sequenceCount = 0;
    checkRep();
  }

  /** Create a new, empty collection. */
  public SequenceCollection() {
    this(new ArrayList<Sequence>(0));
  }

  /**
   * Create a new collection and adds the given initial sequences.
   *
   * @param initialSequences the initial collection of sequences
   */
  @SuppressWarnings({
    "this-escape", // checkRep does not leak this
    "nullness:method.invocation" // sufficiently initialized for addAll()
  })
  public SequenceCollection(Collection<Sequence> initialSequences) {
    if (initialSequences == null) throw new IllegalArgumentException("initialSequences is null.");
    this.sequenceMap = new LinkedHashMap<>();
    this.typeSet = new SubTypeSet(false);
    this.sequenceCount = 0;
    addAll(initialSequences);
    checkRep();
  }

  /**
   * All all the given sequences to this collection.
   *
   * @param col the sequences to add
   */
<<<<<<< HEAD
  public void addAll(@UnknownInitialization SequenceCollection this, Collection<Sequence> col) {
=======
  public void addAll(Collection<Sequence> col) {
>>>>>>> c3883d0b
    for (Sequence s : col) {
      add(s);
    }
  }

  /**
   * Add all the given sequences to this collection.
   *
   * @param components the sequences to add
   */
<<<<<<< HEAD
  public void addAll(
      @UnknownInitialization SequenceCollection this, SequenceCollection components) {
=======
  public void addAll(SequenceCollection components) {
>>>>>>> c3883d0b
    for (List<Sequence> s : components.sequenceMap.values()) {
      addAll(s);
    }
  }

  /**
   * Add a sequence to this collection. This method takes into account the active indices in the
   * sequence. If sequence[i] creates a values of type T, and sequence[i].isActive==true, then the
   * sequence is seen as creating a useful value at index i. More precisely, the method/constructor
   * at that index is said to produce a useful value (and if the user later queries for all
   * sequences that create a T, the sequence will be in the collection returned by the query). How a
   * value is deemed useful or not is left up to the client.
   *
   * <p>Note that this takes into consideration only the assigned value for each statement. If a
   * statement might side-effect some variable V, then V is considered as an output from the
   * statement that declares/creates V, not the one that side-effects V.
   *
   * <p>(An alternative would be to only use outputs from the last statement, and include its inputs
   * as well. That alternative is not implemented. It would probably be faster, but it would not
   * handle the case of a method side-effecting a variable that that was not explicitly passed to
   * it. That case probably isn't important/common.)
   *
   * @param sequence the sequence to add to this collection
   */
<<<<<<< HEAD
  public void add(@UnknownInitialization SequenceCollection this, Sequence sequence) {
=======
  public void add(Sequence sequence) {
>>>>>>> c3883d0b
    List<Type> formalTypes = sequence.getTypesForLastStatement();
    List<Variable> arguments = sequence.getVariablesOfLastStatement();
    assert formalTypes.size() == arguments.size();
    for (int i = 0; i < formalTypes.size(); i++) {
      Variable argument = arguments.get(i);
      Type formalType = formalTypes.get(i);
      assert formalType.isAssignableFrom(argument.getType())
          : formalType.getBinaryName()
              + " should be assignable from "
              + argument.getType().getBinaryName();
      if (sequence.isActive(argument.getDeclIndex())) {
        typesAndSupertypes.add(formalType);
        if (formalType.isClassOrInterfaceType()) {
          // This adds all the supertypes, not just immediate ones.
          typesAndSupertypes.addAll(((ClassOrInterfaceType) formalType).getSuperTypes());
        }
        typeSet.add(formalType);
        updateCompatibleMap(sequence, formalType);
      }
    }
    checkRep();
  }

  /**
   * Adds the given types to the set of SUT-parameter types that are not SUT-returned types.
   *
   * <p>{@link randoop.generation.DemandDrivenInputCreator} will create sequences for these types
   * when no existing instances are available.
   *
   * @param types the set of types deemed uninstantiable from SUT operations
   */
  public void addSutParameterOnlyTypes(Set<Type> types) {
    sutParameterOnlyTypes.addAll(types);
  }

  /**
   * Sets the demand-driven input creator to generate sequences for SUT-parameter types that are not
   * SUT-returned types.
   *
   * @param ddic the demand-driven input creator to use
   */
  public void setDemandDrivenInputCreator(DemandDrivenInputCreator ddic) {
    this.demandDrivenInputCreator = ddic;
  }

  /**
   * Add the entry (type, sequence) to {@link #sequenceMap}.
   *
   * @param sequence the sequence
   * @param type the {@link Type}
   */
  @RequiresNonNull("this.sequenceMap")
  private void updateCompatibleMap(Sequence sequence, Type type) {
    List<Sequence> set = this.sequenceMap.computeIfAbsent(type, __ -> new ArrayList<>());
    Log.logPrintf(
        "Adding sequence #%d of type %s of length %d%n", set.size() + 1, type, sequence.size());
    boolean added = set.add(sequence);
    assert added;
    sequenceCount++;
  }

  /**
   * Returns all sequences whose types match with the parameter type.
   *
   * <p>If exactMatch==true returns only sequences that declare values of the exact class specified;
   * if exactMatch==false returns sequences declaring values of cls or any other class that can be
   * used as a cls (i.e. a subclass of cls).
   *
   * @param type the type desired for the sequences being sought
   * @param exactMatch the flag to indicate whether an exact type match is required
   * @param onlyReceivers if true, only return sequences that can be used as a method call receiver.
   *     Otherwise, return all sequences
   * @param useDemandDriven if true, use the demand-driven input creator to find sequences for
   *     missing types. Otherwise, only return sequences that are already available in the
   *     collection
   * @return list of sequence objects that are of type 'type' and abide by the constraints defined
   *     by nullOk
   */
  public SIList<Sequence> getSequencesForType(
      Type type, boolean exactMatch, boolean onlyReceivers, boolean useDemandDriven) {

    if (type == null) {
      throw new IllegalArgumentException("type cannot be null.");
    }

    Log.logPrintf("getSequencesForType(%s, %s, %s)%n", type, exactMatch, onlyReceivers);

    List<SIList<Sequence>> resultList = new ArrayList<>();

    if (exactMatch) {
      List<Sequence> l = this.sequenceMap.get(type);
      if (l != null) {
        resultList.add(SIList.fromList(l));
      }
    } else {
      for (Type compatibleType : typeSet.getMatches(type)) {
        Log.logPrintf(
            "candidate compatibleType (isNonreceiverType=%s): %s%n",
            compatibleType.isNonreceiverType(), compatibleType);
        if (!(onlyReceivers && compatibleType.isNonreceiverType())) {
          @SuppressWarnings("nullness:assignment") // map key
          @NonNull List<Sequence> newMethods = this.sequenceMap.get(compatibleType);
          Log.logPrintf("  Adding %d methods.%n", newMethods.size());
          resultList.add(SIList.fromList(newMethods));
        }
      }
    }

    // Check if the type is known to be uninstantiable. If so, skip demand-driven input
    // creation for this type.
    if (useDemandDriven
        && GenInputsAbstract.demand_driven
        && demandDrivenInputCreator.isUninstantiableType(type)) {
      Log.logPrintf("Skipping demand-driven input creation for uninstantiable type %s%n", type);
      return SIList.empty();
    }

    // If the type is a SUT-parameter but not a SUT-returned type, and demand-driven input creation
    // is
    // enabled, attempt to find a sequence for it.
    if (resultList.isEmpty()
        && sutParameterOnlyTypes.contains(type)
        && GenInputsAbstract.demand_driven
        && useDemandDriven) {
      Log.logPrintf("DemandDrivenInputCreator will try to find a sequence for type %s%n", type);
      SIList<Sequence> sequencesForType;
      try {
        sequencesForType =
            demandDrivenInputCreator.createSequencesForType(type, exactMatch, onlyReceivers);
      } catch (Exception e) {
        String msg =
            String.format(
                "Demand-driven input creation threw an exception in"
                    + " getSequencesForType(%s, %s, %s)",
                type, exactMatch, onlyReceivers);
        Log.logPrintln(msg);
        throw new RandoopBug(msg, e);
      }
      Log.logPrintf(
          "Detective found %s for type %s%n",
          StringsPlume.nplural(sequencesForType.size(), "sequence"), type);
      if (!sequencesForType.isEmpty()) {
        resultList.add(sequencesForType);
      }
    }

    if (resultList.isEmpty()) {
      Log.logPrintf("getSequencesForType: found no sequences matching type %s%n", type);
    }
    SIList<Sequence> selector = SIList.concat(resultList);
    Log.logPrintf("getSequencesForType(%s) => %s sequences.%n", type, selector.size());
    return selector;
  }

  /**
   * Returns all sequences whose types match with the parameter type.
   *
   * <p>Like {@code #getSequencesForType(Type,boolean,boolean,boolean)}, with {@code
   * useDemandDriven} set to true.
   *
   * @param type the type desired for the sequences being sought
   * @param exactMatch the flag to indicate whether an exact type match is required
   * @param onlyReceivers if true, only return sequences that can be used as a method call receiver
   * @return list of sequence objects that are of type 'type' and abide by the constraints defined
   *     by nullOk
   */
  public SIList<Sequence> getSequencesForType(
      Type type, boolean exactMatch, boolean onlyReceivers) {
    return getSequencesForType(type, exactMatch, onlyReceivers, true);
  }

  /**
   * Returns the set of all sequences in this collection.
   *
   * @return the set of all sequences in this collection
   */
  public Set<Sequence> getAllSequences() {
    Set<Sequence> result = new LinkedHashSet<>();
    for (List<Sequence> a : sequenceMap.values()) {
      result.addAll(a);
    }
    return result;
  }

  public TypeInstantiator getTypeInstantiator() {
    return new TypeInstantiator(typesAndSupertypes);
  }

  /**
   * Getter for {@link SequenceCollection#demandDrivenInputCreator} that is used to create sequences
   * for types that are SUT-parameters but not SUT-returned.
   *
   * @return the {@link DemandDrivenInputCreator} used to create sequences for types that are
   *     SUT-parameters but not SUT-returned
   */
  public DemandDrivenInputCreator getDemandDrivenInputCreator() {
    return demandDrivenInputCreator;
  }

  /** Logs the contents of this collection to the log file. */
  public void log() {
    if (!Log.isLoggingOn()) {
      return;
    }
    for (Type t : sequenceMap.keySet()) {
      List<Sequence> a = sequenceMap.get(t);
      int asize = a.size();
      Log.logPrintf("Type %s: %d sequences%n", t, asize);
      for (int i = 0; i < asize; i++) {
        Log.logPrintf("  #%d: %s%n", i, a.get(i).toString().trim().replace("\n", "\n       "));
      }
    }
  }
}<|MERGE_RESOLUTION|>--- conflicted
+++ resolved
@@ -123,11 +123,7 @@
    *
    * @param col the sequences to add
    */
-<<<<<<< HEAD
-  public void addAll(@UnknownInitialization SequenceCollection this, Collection<Sequence> col) {
-=======
   public void addAll(Collection<Sequence> col) {
->>>>>>> c3883d0b
     for (Sequence s : col) {
       add(s);
     }
@@ -138,12 +134,7 @@
    *
    * @param components the sequences to add
    */
-<<<<<<< HEAD
-  public void addAll(
-      @UnknownInitialization SequenceCollection this, SequenceCollection components) {
-=======
   public void addAll(SequenceCollection components) {
->>>>>>> c3883d0b
     for (List<Sequence> s : components.sequenceMap.values()) {
       addAll(s);
     }
@@ -168,11 +159,7 @@
    *
    * @param sequence the sequence to add to this collection
    */
-<<<<<<< HEAD
-  public void add(@UnknownInitialization SequenceCollection this, Sequence sequence) {
-=======
   public void add(Sequence sequence) {
->>>>>>> c3883d0b
     List<Type> formalTypes = sequence.getTypesForLastStatement();
     List<Variable> arguments = sequence.getVariablesOfLastStatement();
     assert formalTypes.size() == arguments.size();
