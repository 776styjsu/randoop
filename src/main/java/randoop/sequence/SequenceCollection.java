package randoop.sequence;

import java.util.ArrayList;
import java.util.Collection;
import java.util.HashSet;
import java.util.LinkedHashMap;
import java.util.LinkedHashSet;
import java.util.List;
import java.util.Map;
import java.util.Set;
import java.util.TreeSet;
import org.checkerframework.checker.initialization.qual.UnknownInitialization;
import org.checkerframework.checker.nullness.qual.NonNull;
import org.checkerframework.checker.nullness.qual.RequiresNonNull;
<<<<<<< HEAD
=======
import org.plumelib.util.SIList;
>>>>>>> 79a7fef5
import org.plumelib.util.StringsPlume;
import randoop.Globals;
import randoop.SubTypeSet;
import randoop.generation.DemandDrivenInputCreator;
import randoop.main.GenInputsAbstract;
import randoop.main.RandoopBug;
import randoop.reflection.TypeInstantiator;
import randoop.types.ClassOrInterfaceType;
import randoop.types.Type;
import randoop.util.Log;

/**
 * A collection of sequences that makes it efficient to ask for all the sequences that create a
 * value of a given type. This implements Randoop's pool. A SequenceCollection is the main field of
 * {@link randoop.generation.ComponentManager}.
 *
 * <p>To find all the sequences that create values of a given type, Randoop first uses the {@code
 * SubTypeSet} to find the set {@code T} of feasible subtypes, and returns the range of {@code T}
 * (that is, all the sequences mapped to by any t&isin;T) in the sequence map.
 */
public class SequenceCollection {

<<<<<<< HEAD
  /** The demand-driven input creator used to find sequences for types not in the collection. */
=======
  /** The demand-driven input creator that finds sequences for types not in this collection. */
>>>>>>> 79a7fef5
  private DemandDrivenInputCreator demandDrivenInputCreator;

  // When Randoop kept all previously-generated sequences together, in a single
  // collection, profiling showed that finding these sequences was a bottleneck in generation.
  /** For each type, all the sequences that produce one or more values of exactly the given type. */
  private Map<Type, List<Sequence>> sequenceMap = new LinkedHashMap<>();

  /**
   * A set of all the types that can be created with the sequences in this. This is the same as
   * {@code sequenceMap.keySet()}, but provides additional operations.
   */
  private SubTypeSet typeSet = new SubTypeSet(false);

  /**
   * A set of all the types that can be created with the sequences in this, and all their
   * supertypes. Thus, this may be larger than {@link #typeSet}.
   */
  private Set<Type> typesAndSupertypes = new TreeSet<>();

  /** Number of sequences in the collection: sum of sizes of all values in sequenceMap. */
  private int sequenceCount = 0;

  /**
<<<<<<< HEAD
   * A set of SUT-parameter types that are not SUT-returned types. {@link
=======
   * SUT-parameter types that are not SUT-returned types. {@link
>>>>>>> 79a7fef5
   * randoop.generation.DemandDrivenInputCreator} will create sequences for these types when no
   * existing instances are available.
   */
  private final Set<Type> sutParameterOnlyTypes = new HashSet<>();

  /** Checks the representation invariant. */
  private void checkRep(@UnknownInitialization SequenceCollection this) {
    if (!GenInputsAbstract.debug_checks) {
      return;
    }
    if (sequenceMap.size() != typeSet.size()) {
      String b =
          "sequenceMap.keySet()="
              + Globals.lineSep
              + sequenceMap.keySet()
              + ", typeSet.types="
              + Globals.lineSep
              + typeSet.types;
      throw new IllegalStateException(b);
    }
  }

  public int size() {
    return sequenceCount;
  }

  /** Removes all sequences from this collection. */
  public void clear() {
    Log.logPrintf("Clearing sequence collection.%n");
    this.sequenceMap = new LinkedHashMap<>();
    this.typeSet = new SubTypeSet(false);
    this.sequenceCount = 0;
    checkRep();
  }

  /** Create a new, empty collection. */
  public SequenceCollection() {
    this(new ArrayList<Sequence>(0));
  }

  /**
   * Create a new collection and adds the given initial sequences.
   *
   * @param initialSequences the initial collection of sequences
   */
  @SuppressWarnings({
    "this-escape", // checkRep does not leak this
    "nullness:method.invocation" // sufficiently initialized for addAll()
  })
  public SequenceCollection(Collection<Sequence> initialSequences) {
    if (initialSequences == null) throw new IllegalArgumentException("initialSequences is null.");
    this.sequenceMap = new LinkedHashMap<>();
    this.typeSet = new SubTypeSet(false);
    this.sequenceCount = 0;
    addAll(initialSequences);
    checkRep();
  }

  /**
   * All all the given sequences to this collection.
   *
   * @param col the sequences to add
   */
<<<<<<< HEAD
  public void addAll(@UnknownInitialization SequenceCollection this, Collection<Sequence> col) {
=======
  public void addAll(Collection<Sequence> col) {
    for (Sequence s : col) {
      add(s);
    }
  }

  /**
   * All all the given sequences to this collection.
   *
   * @param col the sequences to add
   */
  public void addAll(SIList<Sequence> col) {
>>>>>>> 79a7fef5
    for (Sequence s : col) {
      add(s);
    }
  }

  /**
   * Add all the given sequences to this collection.
   *
   * @param components the sequences to add
   */
<<<<<<< HEAD
  public void addAll(
      @UnknownInitialization SequenceCollection this, SequenceCollection components) {
=======
  public void addAll(SequenceCollection components) {
>>>>>>> 79a7fef5
    for (List<Sequence> s : components.sequenceMap.values()) {
      addAll(s);
    }
  }

  /**
   * Add a sequence to this collection. This method takes into account the active indices in the
   * sequence. If sequence[i] creates a values of type T, and sequence[i].isActive==true, then the
   * sequence is seen as creating a useful value at index i. More precisely, the method/constructor
   * at that index is said to produce a useful value (and if the user later queries for all
   * sequences that create a T, the sequence will be in the collection returned by the query). How a
   * value is deemed useful or not is left up to the client.
   *
   * <p>Note that this takes into consideration only the assigned value for each statement. If a
   * statement might side-effect some variable V, then V is considered as an output from the
   * statement that declares/creates V, not the one that side-effects V.
   *
   * <p>(An alternative would be to only use outputs from the last statement, and include its inputs
   * as well. That alternative is not implemented. It would probably be faster, but it would not
   * handle the case of a method side-effecting a variable that that was not explicitly passed to
   * it. That case probably isn't important/common.)
   *
   * @param sequence the sequence to add to this collection
   */
<<<<<<< HEAD
  public void add(@UnknownInitialization SequenceCollection this, Sequence sequence) {
=======
  public void add(Sequence sequence) {
>>>>>>> 79a7fef5
    List<Type> formalTypes = sequence.getTypesForLastStatement();
    List<Variable> arguments = sequence.getVariablesOfLastStatement();
    assert formalTypes.size() == arguments.size();
    for (int i = 0; i < formalTypes.size(); i++) {
      Variable argument = arguments.get(i);
      Type formalType = formalTypes.get(i);
      assert formalType.isAssignableFrom(argument.getType())
          : formalType.getBinaryName()
              + " should be assignable from "
              + argument.getType().getBinaryName();
      if (sequence.isActive(argument.getDeclIndex())) {
        typesAndSupertypes.add(formalType);
        if (formalType.isClassOrInterfaceType()) {
          // This adds all the supertypes, not just immediate ones.
          typesAndSupertypes.addAll(((ClassOrInterfaceType) formalType).getSuperTypes());
        }
        typeSet.add(formalType);
        updateCompatibleMap(sequence, formalType);
      }
    }
    checkRep();
  }

  /**
   * Adds the given types to the set of SUT-parameter types that are not SUT-returned types.
   *
<<<<<<< HEAD
   * <p>{@link randoop.generation.DemandDrivenInputCreator} will create sequences for these types
   * when no existing instances are available.
   *
   * @param types the set of types deemed uninstantiable from SUT operations
=======
   * @param types types that are not returned from SUT operations
>>>>>>> 79a7fef5
   */
  public void addSutParameterOnlyTypes(Set<Type> types) {
    sutParameterOnlyTypes.addAll(types);
  }

  /**
   * Sets the demand-driven input creator to generate sequences for SUT-parameter types that are not
   * SUT-returned types.
   *
   * @param ddic the demand-driven input creator to use
   */
  public void setDemandDrivenInputCreator(DemandDrivenInputCreator ddic) {
    this.demandDrivenInputCreator = ddic;
  }

  /**
   * Add the entry (type, sequence) to {@link #sequenceMap}.
   *
   * @param sequence the sequence
   * @param type the {@link Type}
   */
  @RequiresNonNull("this.sequenceMap")
  private void updateCompatibleMap(Sequence sequence, Type type) {
    List<Sequence> set = this.sequenceMap.computeIfAbsent(type, __ -> new ArrayList<>());
    Log.logPrintf(
        "Adding sequence #%d of type %s of length %d%n", set.size() + 1, type, sequence.size());
    boolean added = set.add(sequence);
    assert added;
    sequenceCount++;
  }

  /**
   * Returns all sequences whose types match with the given type.
   *
   * <p>If exactMatch==true returns only sequences that declare values of the exact class specified;
   * if exactMatch==false returns sequences declaring values of cls or any other class that can be
   * used as a cls (i.e. a subclass of cls).
   *
   * @param type the type desired for the sequences being sought
   * @param exactMatch the flag to indicate whether an exact type match is required
<<<<<<< HEAD
   * @param onlyReceivers if true, only return sequences that are appropriate to use as a method
   *     call receiver
   * @param useDemandDriven if true while {@link GenInputsAbstract#demand_driven} is true, use
   *     demand-driven input creation to find a sequence
   * @return list of sequence objects that are of type 'type' and abide by the constraints defined
   *     by nullOk
   */
  public SimpleList<Sequence> getSequencesForType(
=======
   * @param onlyReceivers if true, only return sequences that can be used as a method call receiver.
   *     Otherwise, return all sequences.
   * @param useDemandDriven if true, use the demand-driven input creator to find sequences for
   *     missing types. Otherwise, only return sequences that are already available in the
   *     collection.
   * @return list of sequence objects that are of type 'type' and abide by the constraints defined
   *     by nullOk
   */
  public SIList<Sequence> getSequencesForType(
>>>>>>> 79a7fef5
      Type type, boolean exactMatch, boolean onlyReceivers, boolean useDemandDriven) {

    if (type == null) {
      throw new IllegalArgumentException("type cannot be null.");
    }

    Log.logPrintf("getSequencesForType(%s, %s, %s)%n", type, exactMatch, onlyReceivers);

    List<SIList<Sequence>> resultList = new ArrayList<>();

    if (exactMatch) {
      List<Sequence> l = this.sequenceMap.get(type);
      if (l != null) {
        resultList.add(SIList.fromList(l));
      }
    } else {
      for (Type compatibleType : typeSet.getMatches(type)) {
        Log.logPrintf(
            "candidate compatibleType (isNonreceiverType=%s): %s%n",
            compatibleType.isNonreceiverType(), compatibleType);
        if (!(onlyReceivers && compatibleType.isNonreceiverType())) {
          @SuppressWarnings("nullness:assignment") // map key
          @NonNull List<Sequence> newMethods = this.sequenceMap.get(compatibleType);
          Log.logPrintf("  Adding %d methods.%n", newMethods.size());
          resultList.add(SIList.fromList(newMethods));
        }
      }
    }

    if (useDemandDriven && GenInputsAbstract.demand_driven && resultList.isEmpty()) {

      if (demandDrivenInputCreator.isUninstantiableType(type)) {
        Log.logPrintf("Skipping demand-driven input creation for uninstantiable type %s%n", type);
        return SIList.empty();
      }

      // If the type is a SUT-parameter but not a SUT-returned type, and demand-driven input
      // creation is enabled, attempt to find a sequence for it.
      if (sutParameterOnlyTypes.contains(type) && GenInputsAbstract.demand_driven) {
        Log.logPrintf("DemandDrivenInputCreator will try to find a sequence for type %s%n", type);
        SIList<Sequence> sequencesForType;
        try {
          sequencesForType =
              demandDrivenInputCreator.createSequencesForType(type, exactMatch, onlyReceivers);
        } catch (Exception e) {
          String msg =
              String.format(
                  "Demand-driven input creation threw an exception in"
                      + " getSequencesForType(%s, %s, %s)",
                  type, exactMatch, onlyReceivers);
          Log.logPrintln(msg);
          throw new RandoopBug(msg, e);
        }
        Log.logPrintf(
            "Demand-driven input creation found %s for type %s%n",
            StringsPlume.nplural(sequencesForType.size(), "sequence"), type);
        if (!sequencesForType.isEmpty()) {
          resultList.add(sequencesForType);
        }
      }
    }

    // Check if the type is known to be uninstantiable. If so, skip demand-driven input
    // creation for this type.
    if (useDemandDriven
        && GenInputsAbstract.demand_driven
        && demandDrivenInputCreator.getUninstantiableTypes().contains(type)) {
      Log.logPrintf("Skipping demand-driven input creation for uninstantiable type %s%n", type);
      return SimpleList.empty();
    }

    // If the type is a SUT-parameter but not a SUT-returned type, and demand-driven input creation
    // is
    // enabled, attempt to find a sequence for it.
    if (resultList.isEmpty()
        && sutParameterOnlyTypes.contains(type)
        && GenInputsAbstract.demand_driven
        && useDemandDriven) {
      Log.logPrintf("DemandDrivenInputCreator will try to find a sequence for type %s%n", type);
      SimpleList<Sequence> sequencesForType;
      try {
        sequencesForType =
            demandDrivenInputCreator.createSequencesForType(type, exactMatch, onlyReceivers);
      } catch (Exception e) {
        String msg =
            String.format(
                "Demand-driven input creation threw an exception in"
                    + " getSequencesForType(%s, %s, %s)",
                type, exactMatch, onlyReceivers);
        Log.logPrintln(msg);
        throw new RandoopBug(msg, e);
      }
      Log.logPrintf(
          "Detective found %s for type %s%n",
          StringsPlume.nplural(sequencesForType.size(), "sequence"), type);
      if (!sequencesForType.isEmpty()) {
        resultList.add(sequencesForType);
      }
    }

    if (resultList.isEmpty()) {
      Log.logPrintf("getSequencesForType: found no sequences matching type %s%n", type);
    }
    SIList<Sequence> selector = SIList.concat(resultList);
    Log.logPrintf("getSequencesForType(%s) => %s sequences.%n", type, selector.size());
    return selector;
  }

  /**
<<<<<<< HEAD
   * Searches through the set of active sequences to find all sequences whose types match with the
   * parameter type.
   *
   * <p>Defaults {@code useDemandDriven} to true.
   *
   * @param type the type desired for the sequences being sought
   * @param exactMatch the flag to indicate whether an exact type match is required
   * @param onlyReceivers if true, only return sequences that are appropriate to use as a method
   *     call receiver
   * @return list of sequence objects that are of type 'type' and abide by the constraints defined
   *     by nullOk
   */
  public SimpleList<Sequence> getSequencesForType(
=======
   * Returns all sequences whose types match with the parameter type.
   *
   * <p>Like {@code #getSequencesForType(Type,boolean,boolean,boolean)}, with {@code
   * useDemandDriven} set to true.
   *
   * @param type the type desired for the sequences being sought
   * @param exactMatch the flag to indicate whether an exact type match is required
   * @param onlyReceivers if true, only return sequences that can be used as a method call receiver
   * @return list of sequence objects that are of type 'type' and abide by the constraints defined
   *     by nullOk
   */
  public SIList<Sequence> getSequencesForType(
>>>>>>> 79a7fef5
      Type type, boolean exactMatch, boolean onlyReceivers) {
    return getSequencesForType(type, exactMatch, onlyReceivers, true);
  }

  /**
   * Returns the set of all sequences in this collection.
   *
   * @return the set of all sequences in this collection
   */
  public Set<Sequence> getAllSequences() {
    Set<Sequence> result = new LinkedHashSet<>();
    for (List<Sequence> a : sequenceMap.values()) {
      result.addAll(a);
    }
    return result;
  }

  public TypeInstantiator getTypeInstantiator() {
    return new TypeInstantiator(typesAndSupertypes);
  }

  /**
   * Returns the {@link SequenceCollection#demandDrivenInputCreator} that creates sequences for
   * types that are SUT-parameters but not SUT-returned.
   *
   * @return the {@link DemandDrivenInputCreator} that creates sequences for types that are
   *     SUT-parameters but not SUT-returned
   */
  public DemandDrivenInputCreator getDemandDrivenInputCreator() {
    return demandDrivenInputCreator;
  }

  /** Logs the contents of this collection to the log file. */
  @SuppressWarnings("nullness:flowexpr.parse.error.postcondition") // TEMPORARY, to mask a bug
  public void log() {
    if (!Log.isLoggingOn()) {
      return;
    }
    for (Type t : sequenceMap.keySet()) {
      List<Sequence> a = sequenceMap.get(t);
      int asize = a.size();
      Log.logPrintf("Type %s: %d sequences%n", t, asize);
      for (int i = 0; i < asize; i++) {
        Log.logPrintf("  #%d: %s%n", i, a.get(i).toString().trim().replace("\n", "\n       "));
      }
    }
  }
}<|MERGE_RESOLUTION|>--- conflicted
+++ resolved
@@ -12,10 +12,7 @@
 import org.checkerframework.checker.initialization.qual.UnknownInitialization;
 import org.checkerframework.checker.nullness.qual.NonNull;
 import org.checkerframework.checker.nullness.qual.RequiresNonNull;
-<<<<<<< HEAD
-=======
 import org.plumelib.util.SIList;
->>>>>>> 79a7fef5
 import org.plumelib.util.StringsPlume;
 import randoop.Globals;
 import randoop.SubTypeSet;
@@ -38,11 +35,7 @@
  */
 public class SequenceCollection {
 
-<<<<<<< HEAD
-  /** The demand-driven input creator used to find sequences for types not in the collection. */
-=======
   /** The demand-driven input creator that finds sequences for types not in this collection. */
->>>>>>> 79a7fef5
   private DemandDrivenInputCreator demandDrivenInputCreator;
 
   // When Randoop kept all previously-generated sequences together, in a single
@@ -66,11 +59,7 @@
   private int sequenceCount = 0;
 
   /**
-<<<<<<< HEAD
-   * A set of SUT-parameter types that are not SUT-returned types. {@link
-=======
    * SUT-parameter types that are not SUT-returned types. {@link
->>>>>>> 79a7fef5
    * randoop.generation.DemandDrivenInputCreator} will create sequences for these types when no
    * existing instances are available.
    */
@@ -134,9 +123,6 @@
    *
    * @param col the sequences to add
    */
-<<<<<<< HEAD
-  public void addAll(@UnknownInitialization SequenceCollection this, Collection<Sequence> col) {
-=======
   public void addAll(Collection<Sequence> col) {
     for (Sequence s : col) {
       add(s);
@@ -149,7 +135,6 @@
    * @param col the sequences to add
    */
   public void addAll(SIList<Sequence> col) {
->>>>>>> 79a7fef5
     for (Sequence s : col) {
       add(s);
     }
@@ -160,12 +145,7 @@
    *
    * @param components the sequences to add
    */
-<<<<<<< HEAD
-  public void addAll(
-      @UnknownInitialization SequenceCollection this, SequenceCollection components) {
-=======
   public void addAll(SequenceCollection components) {
->>>>>>> 79a7fef5
     for (List<Sequence> s : components.sequenceMap.values()) {
       addAll(s);
     }
@@ -190,11 +170,7 @@
    *
    * @param sequence the sequence to add to this collection
    */
-<<<<<<< HEAD
-  public void add(@UnknownInitialization SequenceCollection this, Sequence sequence) {
-=======
   public void add(Sequence sequence) {
->>>>>>> 79a7fef5
     List<Type> formalTypes = sequence.getTypesForLastStatement();
     List<Variable> arguments = sequence.getVariablesOfLastStatement();
     assert formalTypes.size() == arguments.size();
@@ -221,14 +197,7 @@
   /**
    * Adds the given types to the set of SUT-parameter types that are not SUT-returned types.
    *
-<<<<<<< HEAD
-   * <p>{@link randoop.generation.DemandDrivenInputCreator} will create sequences for these types
-   * when no existing instances are available.
-   *
-   * @param types the set of types deemed uninstantiable from SUT operations
-=======
    * @param types types that are not returned from SUT operations
->>>>>>> 79a7fef5
    */
   public void addSutParameterOnlyTypes(Set<Type> types) {
     sutParameterOnlyTypes.addAll(types);
@@ -269,16 +238,6 @@
    *
    * @param type the type desired for the sequences being sought
    * @param exactMatch the flag to indicate whether an exact type match is required
-<<<<<<< HEAD
-   * @param onlyReceivers if true, only return sequences that are appropriate to use as a method
-   *     call receiver
-   * @param useDemandDriven if true while {@link GenInputsAbstract#demand_driven} is true, use
-   *     demand-driven input creation to find a sequence
-   * @return list of sequence objects that are of type 'type' and abide by the constraints defined
-   *     by nullOk
-   */
-  public SimpleList<Sequence> getSequencesForType(
-=======
    * @param onlyReceivers if true, only return sequences that can be used as a method call receiver.
    *     Otherwise, return all sequences.
    * @param useDemandDriven if true, use the demand-driven input creator to find sequences for
@@ -288,7 +247,6 @@
    *     by nullOk
    */
   public SIList<Sequence> getSequencesForType(
->>>>>>> 79a7fef5
       Type type, boolean exactMatch, boolean onlyReceivers, boolean useDemandDriven) {
 
     if (type == null) {
@@ -351,44 +309,6 @@
       }
     }
 
-    // Check if the type is known to be uninstantiable. If so, skip demand-driven input
-    // creation for this type.
-    if (useDemandDriven
-        && GenInputsAbstract.demand_driven
-        && demandDrivenInputCreator.getUninstantiableTypes().contains(type)) {
-      Log.logPrintf("Skipping demand-driven input creation for uninstantiable type %s%n", type);
-      return SimpleList.empty();
-    }
-
-    // If the type is a SUT-parameter but not a SUT-returned type, and demand-driven input creation
-    // is
-    // enabled, attempt to find a sequence for it.
-    if (resultList.isEmpty()
-        && sutParameterOnlyTypes.contains(type)
-        && GenInputsAbstract.demand_driven
-        && useDemandDriven) {
-      Log.logPrintf("DemandDrivenInputCreator will try to find a sequence for type %s%n", type);
-      SimpleList<Sequence> sequencesForType;
-      try {
-        sequencesForType =
-            demandDrivenInputCreator.createSequencesForType(type, exactMatch, onlyReceivers);
-      } catch (Exception e) {
-        String msg =
-            String.format(
-                "Demand-driven input creation threw an exception in"
-                    + " getSequencesForType(%s, %s, %s)",
-                type, exactMatch, onlyReceivers);
-        Log.logPrintln(msg);
-        throw new RandoopBug(msg, e);
-      }
-      Log.logPrintf(
-          "Detective found %s for type %s%n",
-          StringsPlume.nplural(sequencesForType.size(), "sequence"), type);
-      if (!sequencesForType.isEmpty()) {
-        resultList.add(sequencesForType);
-      }
-    }
-
     if (resultList.isEmpty()) {
       Log.logPrintf("getSequencesForType: found no sequences matching type %s%n", type);
     }
@@ -398,21 +318,6 @@
   }
 
   /**
-<<<<<<< HEAD
-   * Searches through the set of active sequences to find all sequences whose types match with the
-   * parameter type.
-   *
-   * <p>Defaults {@code useDemandDriven} to true.
-   *
-   * @param type the type desired for the sequences being sought
-   * @param exactMatch the flag to indicate whether an exact type match is required
-   * @param onlyReceivers if true, only return sequences that are appropriate to use as a method
-   *     call receiver
-   * @return list of sequence objects that are of type 'type' and abide by the constraints defined
-   *     by nullOk
-   */
-  public SimpleList<Sequence> getSequencesForType(
-=======
    * Returns all sequences whose types match with the parameter type.
    *
    * <p>Like {@code #getSequencesForType(Type,boolean,boolean,boolean)}, with {@code
@@ -425,7 +330,6 @@
    *     by nullOk
    */
   public SIList<Sequence> getSequencesForType(
->>>>>>> 79a7fef5
       Type type, boolean exactMatch, boolean onlyReceivers) {
     return getSequencesForType(type, exactMatch, onlyReceivers, true);
   }
