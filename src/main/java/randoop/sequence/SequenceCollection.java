--- conflicted
+++ resolved
@@ -133,18 +133,9 @@
    * @param components the sequences to add
    */
   public void addAll(
-<<<<<<< HEAD
       @UnknownInitialization SequenceCollection this, SequenceCollection components) {
-    for (SimpleArrayList<Sequence> s : components.sequenceMap.values()) {
-      for (Sequence seq : s) {
-        add(seq);
-      }
-=======
-      @UnknownInitialization(SequenceCollection.class) SequenceCollection this,
-      SequenceCollection components) {
     for (List<Sequence> s : components.sequenceMap.values()) {
       addAll(s);
->>>>>>> 6e98cd3b
     }
   }
 
