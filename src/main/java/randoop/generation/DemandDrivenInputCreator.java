package randoop.generation;

import java.lang.reflect.Constructor;
import java.lang.reflect.Executable;
import java.lang.reflect.Method;
import java.lang.reflect.Modifier;
import java.util.ArrayDeque;
import java.util.ArrayList;
import java.util.Collections;
import java.util.HashMap;
import java.util.HashSet;
import java.util.LinkedHashSet;
import java.util.List;
import java.util.Map;
import java.util.Queue;
import java.util.Set;
import org.checkerframework.checker.nullness.qual.Nullable;
import randoop.DummyVisitor;
import randoop.ExecutionOutcome;
import randoop.NormalExecution;
import randoop.operation.CallableOperation;
import randoop.operation.ConstructorCall;
import randoop.operation.MethodCall;
import randoop.operation.TypedClassOperation;
import randoop.operation.TypedOperation;
import randoop.sequence.ExecutableSequence;
import randoop.sequence.Sequence;
import randoop.sequence.SequenceCollection;
import randoop.test.DummyCheckGenerator;
import randoop.types.ArrayType;
import randoop.types.NonParameterizedType;
import randoop.types.Type;
import randoop.types.TypeTuple;
import randoop.util.EquivalenceChecker;
import randoop.util.Log;
import randoop.util.Randomness;
import randoop.util.SimpleArrayList;
import randoop.util.SimpleList;

/**
 * A demand-driven approach to construct inputs. Randoop works by selecting a method and then trying
 * to find inputs for that method. Ordinarily, Randoop works bottom-up: if Randoop cannot find
 * inputs for the selected method, it gives up and selects a different method. This demand-driven
 * approach works top-down: if Randoop cannot find inputs for the selected method, then it looks for
 * methods that create values of the necessary type, and iteratively tries to call them.
 *
 * <p>The main entry point is {@link #createSequencesForType}.
 *
 * <p>The demand-driven approach implements the "Detective" component described by the ASE 2015
 * paper <a href="https://people.kth.se/~artho/papers/lei-ase2015.pdf">"GRT: Program-Analysis-Guided
 * Random Testing" by Ma et al.</a>. This is one interpretation of the paper, whose description is
 * ambiguous.
 */
public class DemandDrivenInputCreator {
  /**
   * The principal set of sequences used to create other, larger sequences by the generator. New
<<<<<<< HEAD
   * sequences are added on demand for creating objects of missing types. Shared with {@link
   * ComponentManager#gralComponents}.
=======
   * sequences are added on demand for creating object of missing types. Shared with {@link
   * ComponentManager#gralComponents}. This is Randoop's full sequence collection.
>>>>>>> a1960590
   */
  private final SequenceCollection sequenceCollection;

  /**
   * A secondary sequence collection used to store sequences generated during the demand-driven
   * input creation process. These sequences are added to the main sequence collection after each
   * step completes.
   *
   * <p>This is an optimization to reduce the search space for the missing types in the main
   * sequence collection.
   */
  private final SequenceCollection secondarySequenceCollection;

  /**
<<<<<<< HEAD
   * If true, {@link #createSequencesForType(Type)} returns only sequences that declare values of
   * the exact type that was requested.
=======
   * If true, {@link #createInputForType(Type)} returns only sequences that declare values of the
   * exact type that was requested. If false, it also returns sequences that declare values of
   * subtypes of the requested type.
>>>>>>> a1960590
   */
  private boolean exactTypeMatch;

  /**
<<<<<<< HEAD
   * If true, {@link #createSequencesForType(Type)} returns only sequences that are appropriate to
   * use as a method call receiver, i.e., Type.isNonreceiverType() returns false for the type of the
   * variable created by the sequence.
=======
   * If true, {@link #createInputForType(Type)} returns only sequences that are appropriate to use
   * as a method call receiver, i.e., Type.isNonreceiverType() returns false for the type of the
   * variable created by the sequence. If false, it returns sequences regardless of whether they can
   * be used as receivers.
>>>>>>> a1960590
   */
  private boolean onlyReceivers;

  /**
   * Constructs a new {@code DemandDrivenInputCreator} object.
   *
   * @param sequenceCollection the sequence collection used for generating input sequences. This
   *     should be the component sequence collection ({@link ComponentManager#gralComponents}),
   *     i.e., Randoop's full sequence collection.
   * @param exactTypeMatch if true, {@link #createInputForType(Type)} returns only sequences that
   *     declare values of the exact requested type. If false, it also returns sequences that
   *     declare values * of subtypes of the requested type.
   * @param onlyReceivers if true, {@link #createInputForType(Type)} returns only sequences suitable
   *     as method call receivers. If false, it returns sequences regardless of whether they can be
   *     used as receivers.
   */
  public DemandDrivenInputCreator(
      SequenceCollection sequenceCollection, boolean exactTypeMatch, boolean onlyReceivers) {
    this.sequenceCollection = sequenceCollection;
    this.secondarySequenceCollection = new SequenceCollection();
    this.exactTypeMatch = exactTypeMatch;
    this.onlyReceivers = onlyReceivers;
  }

  /**
   * Performs a demand-driven approach for constructing input objects of a target type, when the
   * sequence collection of this DemandDrivenInputCreator contains no objects of that type.
   *
   * <p>This method processes all available constructors and methods to identify possible ways to
   * create objects of the {@code targetType}. For each method or constructor, it attempts to
   * generate a sequence by searching for necessary inputs from the provided sequence collection,
   * executing the sequence, and, if successful, storing it in the sequence collection of this
   * DemandDrivenInputCreator.
   *
   * <p>At the end of the process, it filters and returns the sequences that produce objects of the
   * {@code targetType}, if any are found.
   *
   * <p>Here is the demand-driven algorithm in more detail:
   *
   * <ol>
   *   <li>Let producerMethods := empty list
   *   <li>Initialize a worklist with the {@code targetType} and user-specified classes.
   *   <li>For each type T in the worklist, until it is empty:
   *       <ul>
   *         <li>Remove T from the worklist.
   *         <li>Continue the loop (skip type T) if T was already processed or if T is a
   *             non-receiver type.
   *         <li>Identify constructors and methods of T that can produce objects of type T or of
   *             type {@code targetType}. Add them to producerMethods.
   *         <li>Add input parameter types of these producer methods to the worklist.
   *       </ul>
   *   <li>Let resultSequences := empty list of sequences
   *   <li>For each producer method, try to find sequences for its inputs in the sequence
   *       collection.
   *       <ul>
   *         <li>If inputs are found, create and execute a sequence. Store successful sequences in
   *             resultSequences.
   *       </ul>
   *   <li>Return sequences in resultSequences that produce the {@code targetType}.
   * </ol>
   *
   * <p>Note that a single call to this method may not be sufficient to construct the target type,
   * even when possible sequences exist. The method may need to be called multiple times to
   * successfully construct the object. If no sequences are found in a single run but the sequence
   * can possibly be constructed, the call to this method often constructs intermediate sequences
   * and stores them in the sequence collection that can help future runs of demand-driven input
   * creation to succeed.
   *
   * <p>Invariant: This method is only called when the component sequence collection ({@link
   * ComponentManager#gralComponents}) lacks a sequence that creates an object of a type compatible
   * with the one required by the forward generator. See {@link
   * randoop.generation.ForwardGenerator#selectInputs(TypedOperation)}.
   *
   * @param targetType the type of objects to create
   * @return method sequences that produce objects of the target type if any are found, or an empty
   *     list otherwise
   */
  public SimpleList<Sequence> createSequencesForType(Type targetType) {
    // Constructors/methods that return the demanded type.
    Set<TypedOperation> producerMethods = getProducers(targetType);

    if (producerMethods.isEmpty()) {
      Log.logPrintf(
          "Warning: No producer methods found for type %s. Cannot generate inputs for this type.%n",
          targetType);
      // Track the type with no producers
      UninstantiableTypeTracker.addType(targetType);
      return new SimpleArrayList<>();
    }

    // For each producer method, create a sequence if possible.
    // Note: The order of methods in `producerMethods` does not guarantee that all necessary
    // methods will be called in the correct order to fully construct the specified type in one call
    // to demand-driven `createSequencesForType`.
    // Intermediate objects are added to the sequence collection of this DemandDrivenInputCreator
    // and may be used in future tests.
    for (TypedOperation producerMethod : producerMethods) {
      Sequence newSequence = getInputAndGenSeq(producerMethod);
      if (newSequence != null) {
        // If the sequence is successfully executed, add it to the sequenceCollection.
        executeAndAddToPool(Collections.singleton(newSequence));
      }
    }

    // Note: At the beginning of the `createSequencesForType` call, getSequencesForType here would
    // return an empty list. It may or may not return a non-empty
    // list at this point.
    SimpleList<Sequence> result =
        secondarySequenceCollection.getSequencesForType(
            targetType, exactTypeMatch, onlyReceivers, false);
    sequenceCollection.addAll(secondarySequenceCollection);
    return result;
  }

  /**
   * Returns constructors and methods that return objects of the target type.
   *
   * <p>Starting from {@code startingTypes}, examine all visible constructors and methods that
   * return a type compatible with the target type {@code targetType}. It recursively processes the
   * inputs needed to execute these constructors and methods.
   *
   * <p>Note that the order of the {@code TypedOperation} instances in the resulting set does not
   * necessarily reflect the order in which methods need to be called to construct types needed by
   * the producers.
   *
   * @param targetType the return type of the resulting methods
   * @return a set of {@code TypedOperations} (constructors and methods) that return the target type
   *     {@code targetType}
   */
  private static Set<TypedOperation> getProducers(Type targetType) {
    Set<TypedOperation> result = new LinkedHashSet<>();
    Set<Type> processed = new HashSet<>();
    Queue<Type> workList = new ArrayDeque<>();
    workList.add(targetType);

    while (!workList.isEmpty()) {
      Type currentType = workList.remove();

      // Skip if already processed or if it's a non-receiver type
      if (processed.contains(currentType) || currentType.isNonreceiverType()) {
        continue;
      }
      processed.add(currentType);

      // For logging purposes
      checkAndAddUnspecifiedType(currentType);

      Class<?> currentClass = currentType.getRuntimeClass();

      // Get all constructors and methods of the current class
      List<Executable> constructorsAndMethods = new ArrayList<>();
      Collections.addAll(constructorsAndMethods, currentClass.getConstructors());
      Collections.addAll(constructorsAndMethods, currentClass.getMethods());

      // Process each constructor/method
      for (Executable executable : constructorsAndMethods) {
        Type returnType;
        if (executable instanceof Constructor) {
          returnType = currentType;
        } else if (executable instanceof Method) {
          Method method = (Method) executable;
          returnType = Type.forClass(method.getReturnType());

          // A method is considered only if it returns a type that is:
          // 1. Assignable to the target type `targetType`, OR
          // 2. Returns the current class and is static
          boolean isStaticAndReturnsCurrentClass =
              returnType.equals(currentType) && Modifier.isStatic(method.getModifiers());

          if (!(targetType.isAssignableFrom(returnType) || isStaticAndReturnsCurrentClass)) {
            continue;
          }
        } else {
          continue; // Skip other types of executables
        }

        // Obtain the input types of the constructor/method
        TypeTuple inputTypes;
        if (executable instanceof Constructor) {
          inputTypes = TypedOperation.forConstructor((Constructor<?>) executable).getInputTypes();
        } else {
          inputTypes = TypedOperation.forMethod((Method) executable).getInputTypes();
        }

        CallableOperation callableOperation =
            (executable instanceof Constructor)
                ? new ConstructorCall((Constructor<?>) executable)
                : new MethodCall((Method) executable);
        NonParameterizedType declaringType = new NonParameterizedType(currentClass);
        TypedOperation typedClassOperation =
            new TypedClassOperation(callableOperation, declaringType, inputTypes, returnType);

        // Add the method call to the result.
        result.add(typedClassOperation);

        // Add parameter types to the workList for further processing
        for (Type paramType : inputTypes) {
          if (!paramType.isPrimitive() && !processed.contains(paramType)) {
            workList.add(paramType);
          }
        }
      }
    }

    return result;
  }

  /**
   * Get sequences that generate inputs for the given operation, then create a sequence for the
   * operation. Returns null if the inputs are not found.
   *
   * @param typedOperation the operation for which input sequences are to be generated
   * @return a sequence for the given {@code TypedOperation}, or {@code null} if the inputs are not
   *     found
   */
  private @Nullable Sequence getInputAndGenSeq(TypedOperation typedOperation) {
    TypeTuple inputTypes = typedOperation.getInputTypes();
    List<Sequence> inputSequences = new ArrayList<>();

    // Represents the position of a statement within a sequence.
    // Tracks the index of statement that generates an object of the required type.
    int stmtIndex = 0;

    // Create an input type to index mapping.
    // This allows us to find the exact statements in a sequence that generate objects
    // of the type required by the typedOperation.
    Map<Type, List<Integer>> typeToIndex = new HashMap<>();

    for (int i = 0; i < inputTypes.size(); i++) {
      // Get a set of sequences, each of which generates an object of the input type of the
      // typedOperation.
      Type inputType = inputTypes.get(i);
      // Return exact type match if the input type is a primitive type, same as how it is done in
      // `ComponentManager.getSequencesForType`. However, allow non-receiver types to be considered
      // at all times.
      SimpleList<Sequence> sequencesOfType =
          sequenceCollection.getSequencesForType(
              inputTypes.get(i), inputType.isPrimitive(), false, false);

      if (sequencesOfType.isEmpty()) {
        return null;
      }

      // Randomly select a sequence from the sequencesOfType.
      Sequence seq = Randomness.randomMember(sequencesOfType);

      inputSequences.add(seq);

      // For each statement in the sequence, add the index of the statement to the typeToIndex map.
      for (int j = 0; j < seq.size(); j++) {
        Type type = seq.getVariable(j).getType();
        typeToIndex.computeIfAbsent(type, k -> new ArrayList<>()).add(stmtIndex++);
      }
    }

    // The indices of the statements in the sequence that will be used as inputs to the
    // typedOperation.
    List<Integer> inputIndices = new ArrayList<>();

    // For each input type of the operation, find the indices of the statements in the sequence
    // that generates an object of the required type.
    Map<Type, Integer> typeIndexCount = new HashMap<>();
    for (Type inputType : inputTypes) {
      List<Integer> indices = findCompatibleIndices(typeToIndex, inputType);
      if (indices.isEmpty()) {
        return null; // No compatible type found, cannot proceed
      }

      int count = typeIndexCount.getOrDefault(inputType, 0);
      if (count < indices.size()) {
        inputIndices.add(indices.get(count));
        typeIndexCount.put(inputType, count + 1);
      } else {
        return null; // Not enough sequences to satisfy the input needs
      }
    }

    return Sequence.createSequence(typedOperation, inputSequences, inputIndices);
  }

  /**
   * Given a map of types to indices and a target type, this method returns a list of indices that
   * are compatible with the target type. This method considers boxing equivalence when comparing
   * boxed and unboxed types, but does not consider subtyping.
   *
   * @param typeToIndex a map of types to indices
   * @param targetType the target type
   * @return a list of indices that are compatible with the target type
   */
  private List<Integer> findCompatibleIndices(
      Map<Type, List<Integer>> typeToIndex, Type targetType) {
    List<Integer> compatibleIndices = new ArrayList<>();
    for (Map.Entry<Type, List<Integer>> entry : typeToIndex.entrySet()) {
      if (EquivalenceChecker.areEquivalentTypesConsideringBoxing(entry.getKey(), targetType)) {
        compatibleIndices.addAll(entry.getValue());
      }
    }
    return compatibleIndices;
  }

  /**
   * Executes a set of sequences and add the successfully executed sequences to the sequence
   * collection allowing them to be used in future tests. A successful execution is a normal
   * execution and yields a non-null value.
   *
   * @param sequenceSet a set of sequences to be executed
   */
  private void executeAndAddToPool(Set<Sequence> sequenceSet) {
    for (Sequence genSeq : sequenceSet) {
      ExecutableSequence eseq = new ExecutableSequence(genSeq);
      eseq.execute(new DummyVisitor(), new DummyCheckGenerator());

      Object generatedObjectValue = null;
      ExecutionOutcome outcome = eseq.getResult(eseq.sequence.size() - 1);
      if (outcome instanceof NormalExecution) {
        generatedObjectValue = ((NormalExecution) outcome).getRuntimeValue();
      }

      if (generatedObjectValue != null) {
        secondarySequenceCollection.add(genSeq);
      }
    }
  }

  /**
   * Checks if the type was specified by the user. If not, adds the class as an unspecified class.
   *
   * @param type the type to check
   */
  private static void checkAndAddUnspecifiedType(Type type) {
    String className;
    if (type.isArray()) {
      className = ((ArrayType) type).getElementType().getRuntimeClass().getName();
    } else {
      className = type.getRuntimeClass().getName();
    }

    // Add the class to the unspecified classes if it is not user-specified.
    if (!UnspecifiedClassTracker.getSpecifiedClasses().contains(className)) {
      UnspecifiedClassTracker.addClass(type.getRuntimeClass());
    }
  }
}<|MERGE_RESOLUTION|>--- conflicted
+++ resolved
@@ -54,13 +54,8 @@
 public class DemandDrivenInputCreator {
   /**
    * The principal set of sequences used to create other, larger sequences by the generator. New
-<<<<<<< HEAD
    * sequences are added on demand for creating objects of missing types. Shared with {@link
-   * ComponentManager#gralComponents}.
-=======
-   * sequences are added on demand for creating object of missing types. Shared with {@link
    * ComponentManager#gralComponents}. This is Randoop's full sequence collection.
->>>>>>> a1960590
    */
   private final SequenceCollection sequenceCollection;
 
@@ -75,28 +70,17 @@
   private final SequenceCollection secondarySequenceCollection;
 
   /**
-<<<<<<< HEAD
    * If true, {@link #createSequencesForType(Type)} returns only sequences that declare values of
-   * the exact type that was requested.
-=======
-   * If true, {@link #createInputForType(Type)} returns only sequences that declare values of the
-   * exact type that was requested. If false, it also returns sequences that declare values of
+   * the exact type that was requested. If false, it also returns sequences that declare values of
    * subtypes of the requested type.
->>>>>>> a1960590
    */
   private boolean exactTypeMatch;
 
   /**
-<<<<<<< HEAD
    * If true, {@link #createSequencesForType(Type)} returns only sequences that are appropriate to
    * use as a method call receiver, i.e., Type.isNonreceiverType() returns false for the type of the
-   * variable created by the sequence.
-=======
-   * If true, {@link #createInputForType(Type)} returns only sequences that are appropriate to use
-   * as a method call receiver, i.e., Type.isNonreceiverType() returns false for the type of the
    * variable created by the sequence. If false, it returns sequences regardless of whether they can
    * be used as receivers.
->>>>>>> a1960590
    */
   private boolean onlyReceivers;
 
@@ -106,12 +90,12 @@
    * @param sequenceCollection the sequence collection used for generating input sequences. This
    *     should be the component sequence collection ({@link ComponentManager#gralComponents}),
    *     i.e., Randoop's full sequence collection.
-   * @param exactTypeMatch if true, {@link #createInputForType(Type)} returns only sequences that
-   *     declare values of the exact requested type. If false, it also returns sequences that
+   * @param exactTypeMatch if true, {@link #createSequencesForType(Type)} returns only sequences
+   *     that declare values of the exact requested type. If false, it also returns sequences that
    *     declare values * of subtypes of the requested type.
-   * @param onlyReceivers if true, {@link #createInputForType(Type)} returns only sequences suitable
-   *     as method call receivers. If false, it returns sequences regardless of whether they can be
-   *     used as receivers.
+   * @param onlyReceivers if true, {@link #createSequencesForType(Type)} returns only sequences
+   *     suitable as method call receivers. If false, it returns sequences regardless of whether
+   *     they can be used as receivers.
    */
   public DemandDrivenInputCreator(
       SequenceCollection sequenceCollection, boolean exactTypeMatch, boolean onlyReceivers) {
