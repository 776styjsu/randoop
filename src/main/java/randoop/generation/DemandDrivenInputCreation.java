--- conflicted
+++ resolved
@@ -255,15 +255,10 @@
         List<Executable> executableList = new ArrayList<>();
 
         // Adding constructors if the current type is what we are looking for.
-<<<<<<< HEAD
         if (t.isAssignableFrom(currentType) && !Modifier.isAbstract(currentClass.getModifiers())) {
           for (Constructor<?> constructor : currentClass.getConstructors()) {
             executableList.add(constructor);
           }
-=======
-        if (t.isAssignableFrom(currentType)) {
-          Collections.addAll(executableList, currentClass.getConstructors());
->>>>>>> 8c0961bd
         }
 
         // Adding methods that return the current type.
