package randoop.generation;

import java.util.Collection;
import java.util.Collections;
import java.util.LinkedHashSet;
import java.util.Set;
import org.checkerframework.checker.nullness.qual.Nullable;
import org.plumelib.util.CollectionsPlume;
import org.plumelib.util.SIList;
import randoop.main.GenInputsAbstract;
import randoop.main.RandoopBug;
import randoop.operation.TypedClassOperation;
import randoop.operation.TypedOperation;
import randoop.reflection.AccessibilityPredicate;
import randoop.reflection.TypeInstantiator;
import randoop.sequence.ClassLiterals;
import randoop.sequence.PackageLiterals;
import randoop.sequence.Sequence;
import randoop.sequence.SequenceCollection;
import randoop.types.ClassOrInterfaceType;
import randoop.types.JavaTypes;
import randoop.types.PrimitiveType;
import randoop.types.Type;
import randoop.util.Log;

/**
 * Stores the component sequences generated during a run of Randoop. "Component sequences" are
 * sequences that Randoop uses to create larger sequences. The collection of sequences is also
 * called Randoop's "pool".
 *
 * <p>This class manages different collections of component sequences:
 *
 * <ul>
 *   <li>General components that can be used as input to any method in any class.
 *   <li>Class literals: components representing literal values that apply only to a specific class
 *       and should not be used as inputs to other classes.
 *   <li>Package literals: analogous to class literals but at the package level.
 * </ul>
 *
 * <p>SEED SEQUENCES. Seed sequences are the initial sequences provided to the generation process.
 * They include (1) sequences passed via the constructor, (2) class literals, and (3) package
 * literals. The only different treatment of seed sequences is during calls to the
 * clearGeneratedSequences() method, which removes only general, non-seed components from the
 * collection.
 */
public class ComponentManager {

  /**
   * The principal set of sequences used to create other, larger sequences by the generator. Is
   * never null. Contains both general components and seed sequences. Can be reset by calling {@link
   * #clearGeneratedSequences}.
   */
  // "gral" probably stands for "general".
  private SequenceCollection gralComponents;

  /**
   * The sequences that were given pre-generation to the component manager (via its constructor).
   * (Does not include literals, I think?)
   *
   * <p>Seeds are all contained in {@link #gralComponents}. This list is kept to restore seeds if
   * the user calls {@link #clearGeneratedSequences}.
   */
  private final Collection<Sequence> gralSeeds;

  /**
   * Components representing literals that should only be used as input to specific classes.
   *
   * <p>Null if class literals are not used or none were found. At most one of classLiterals and
   * packageliterals is non-null.
   */
  private @Nullable ClassLiterals classLiterals = null;

  /**
   * A set of additional components representing literals that should only be used as input to
   * specific packages.
   *
   * <p>Null if package literals are not used or none were found. At most one of classLiterals and
   * packageliterals is non-null.
   */
  private @Nullable PackageLiterals packageLiterals = null;

  /**
   * Create an empty component manager, with an empty seed sequence set.
   *
   * @param accessibility decides which constructors/methods are callable from the generated test
   *     code. This predicate matches the visibility rules chosen for the overall test package.
   */
  public ComponentManager(AccessibilityPredicate accessibility) {
    gralComponents = new SequenceCollection();
    gralSeeds = Collections.unmodifiableSet(Collections.<Sequence>emptySet());
    if (GenInputsAbstract.demand_driven) {
      DemandDrivenInputCreator demandDrivenInputCreator =
          new DemandDrivenInputCreator(
              gralComponents, gralComponents.getTypeInstantiator(), accessibility);
      gralComponents.setDemandDrivenInputCreator(demandDrivenInputCreator);
    }
  }

  /**
   * Create a component manager, initially populated with the given sequences, which are considered
   * seed sequences.
   *
   * @param generalSeeds seed sequences. Can be null, in which case the seed sequences set is
   *     considered empty.
   * @param accessibility decides which constructors/methods are callable from the generated test
   *     code. This predicate matches the visibility rules chosen for the overall test package.
   */
  public ComponentManager(Collection<Sequence> generalSeeds, AccessibilityPredicate accessibility) {
    Set<Sequence> seedSet = new LinkedHashSet<>(generalSeeds.size());
    seedSet.addAll(generalSeeds);
    this.gralSeeds = Collections.unmodifiableSet(seedSet);
    gralComponents = new SequenceCollection(seedSet);
    if (GenInputsAbstract.demand_driven) {
      DemandDrivenInputCreator demandDrivenInputCreator =
          new DemandDrivenInputCreator(
              gralComponents, gralComponents.getTypeInstantiator(), accessibility);
      gralComponents.setDemandDrivenInputCreator(demandDrivenInputCreator);
    }
  }

  /**
   * Returns the number of (non-seed) sequences stored by the manager.
   *
   * @return count of generated sequences in this {@link ComponentManager}
   */
  // FIXME subtract size of seeds!
  public int numGeneratedSequences() {
    return gralComponents.size();
  }

  /**
   * Add a sequence representing a literal value that can be used when testing members of the given
   * class.
   *
   * @param type the class literal to add for the sequence
   * @param seq the sequence
   */
  public void addClassLevelLiteral(ClassOrInterfaceType type, Sequence seq) {
    if (classLiterals == null) {
      classLiterals = new ClassLiterals();
    }
    classLiterals.addSequence(type, seq);
  }

  /**
   * Add a sequence representing a literal value that can be used when testing classes in the given
   * package.
   *
   * @param pkg the package to add for the sequence
   * @param seq the sequence
   */
  public void addPackageLevelLiteral(@Nullable Package pkg, Sequence seq) {
    if (packageLiterals == null) {
      packageLiterals = new PackageLiterals();
    }
    packageLiterals.addSequence(pkg, seq);
  }

  /**
<<<<<<< HEAD
   * Create a new {@link DemandDrivenInputCreator} and set it in the {@link SequenceCollection}.
   * This is used to find sequences for types that are SUT-parameters but not SUT-returned.
   *
   * @param nonSutClassSet the classes that are not part of the SUT
   * @param uninstantiableTypes the set of types that cannot be instantiated with demand-driven
   *     input creation. Must be empty now, but may be non-empty later.
   */
  public void initializeDDIC(NonSutClassSet nonSutClassSet, Set<Type> uninstantiableTypes) {
    DemandDrivenInputCreator demandDrivenInputCreator =
        new DemandDrivenInputCreator(
            gralComponents, nonSutClassSet, getTypeInstantiator(), uninstantiableTypes);
    gralComponents.setDemandDrivenInputCreator(demandDrivenInputCreator);
  }

  /**
   * Register the types that are SUT-parameters but not SUT-returned.
=======
   * Register types that are SUT-parameters but not SUT-returned.
>>>>>>> 79a7fef5
   *
   * <p>{@link randoop.generation.DemandDrivenInputCreator} will create sequences for these types
   * when no existing instances are available.
   *
<<<<<<< HEAD
   * @param types the set of types that are SUT-parameters but not SUT-returned
=======
   * @param types a set of types that are SUT-parameters but not SUT-returned
>>>>>>> 79a7fef5
   */
  public void addSutParameterOnlyTypes(Set<Type> types) {
    gralComponents.addSutParameterOnlyTypes(types);
  }

  /**
<<<<<<< HEAD
=======
   * Return the {@link DemandDrivenInputCreator} that creates sequences for types that are
   * SUT-parameters but not SUT-returned.
   *
   * @return the {@link DemandDrivenInputCreator} that creates sequences for types that are
   *     SUT-parameters but not SUT-returned
   */
  public DemandDrivenInputCreator getDemandDrivenInputCreator() {
    return gralComponents.getDemandDrivenInputCreator();
  }

  /**
>>>>>>> 79a7fef5
   * Add a component sequence.
   *
   * @param sequence the sequence
   */
  public void addGeneratedSequence(Sequence sequence) {
    gralComponents.add(sequence);
  }

  /**
   * Removes any components sequences added so far, except for seed sequences, which are preserved.
   */
  void clearGeneratedSequences() {
    gralComponents = new SequenceCollection(this.gralSeeds);
  }

  /**
   * Returns the set of all generated sequences.
   *
   * @return the set of all generated sequences
   */
  Set<Sequence> getAllGeneratedSequences() {
    return gralComponents.getAllSequences();
  }

  /**
   * Returns all the general component sequences that create values of the given class.
   *
   * @param cls the query type
   * @return the sequences that create values of the given type
   */
  SIList<Sequence> getSequencesForType(Type cls) {
    return gralComponents.getSequencesForType(cls, false, false);
  }

  /**
   * Returns component sequences that create values of the type required by the i-th input value of
   * a statement that invokes the given operation. Also includes any applicable class- or
   * package-level literals.
   *
   * @param operation the statement
   * @param i an input value index for {@code operation}
   * @param onlyReceivers if true, only return sequences that are appropriate to use as a method
   *     call receiver
   * @return the sequences that create values of the given type
   */
  @SuppressWarnings("unchecked")
  // This method is oddly named, since it does not take as input a type.  However, the method
  // extensively uses the operation, so refactoring the method to take a type instead would take
  // some work.
  SIList<Sequence> getSequencesForType(TypedOperation operation, int i, boolean onlyReceivers) {

    Type neededType = operation.getInputTypes().get(i);

    if (onlyReceivers && neededType.isNonreceiverType()) {
      throw new RandoopBug(
          String.format(
              "getSequencesForType(%s, %s, %s) neededType=%s",
              operation, i, onlyReceivers, neededType));
    }

    // This method appends two lists:
    //  * determines sequences from the pool (gralComponents)
    //  * determines literals

    SIList<Sequence> result = gralComponents.getSequencesForType(neededType, false, onlyReceivers);

    // Compute relevant literals.
    SIList<Sequence> literals = SIList.empty();
    if (operation instanceof TypedClassOperation
        // Don't add literals for the receiver
        && !onlyReceivers) {
      // The operation is a method call, where the method is defined in class C.  Augment the
      // returned list with literals that appear in class C or in its package.  At most one of
      // classLiterals and packageLiterals is non-null.

      ClassOrInterfaceType declaringCls = ((TypedClassOperation) operation).getDeclaringType();
      assert declaringCls != null;

      if (classLiterals != null) {
        SIList<Sequence> sl = classLiterals.getSequences(declaringCls, neededType);
        if (!sl.isEmpty()) {
          literals = sl;
        }
      }

      if (packageLiterals != null) {
        Package pkg = declaringCls.getPackage();
        if (pkg != null) {
          @SuppressWarnings("nullness:dereference.of.nullable") // tested above, no side effects
          SIList<Sequence> sl = packageLiterals.getSequences(pkg, neededType);
          literals = SIList.concat(literals, sl);
        }
      }
    }

    return SIList.concat(result, literals);
  }

  /**
   * Returns all sequences that represent primitive values (e.g. sequences like "Foo var0 = null" or
   * "int var0 = 1"), including general components, class literals and package literals.
   *
   * @return the sequences for primitive values
   */
  Set<Sequence> getAllPrimitiveSequences() {

    Set<Sequence> result = new LinkedHashSet<>();
    if (classLiterals != null) {
      result.addAll(classLiterals.getAllSequences());
    }
    if (packageLiterals != null) {
      result.addAll(packageLiterals.getAllSequences());
    }
    for (PrimitiveType type : JavaTypes.getPrimitiveTypes()) {
      CollectionsPlume.addAll(result, gralComponents.getSequencesForType(type, true, false));
    }
    CollectionsPlume.addAll(
        result, gralComponents.getSequencesForType(JavaTypes.STRING_TYPE, true, false));
    return result;
  }

  TypeInstantiator getTypeInstantiator() {
    return gralComponents.getTypeInstantiator();
  }

  public void log() {
    if (!Log.isLoggingOn()) {
      return;
    }
    gralComponents.log();
  }
}<|MERGE_RESOLUTION|>--- conflicted
+++ resolved
@@ -157,43 +157,18 @@
   }
 
   /**
-<<<<<<< HEAD
-   * Create a new {@link DemandDrivenInputCreator} and set it in the {@link SequenceCollection}.
-   * This is used to find sequences for types that are SUT-parameters but not SUT-returned.
-   *
-   * @param nonSutClassSet the classes that are not part of the SUT
-   * @param uninstantiableTypes the set of types that cannot be instantiated with demand-driven
-   *     input creation. Must be empty now, but may be non-empty later.
-   */
-  public void initializeDDIC(NonSutClassSet nonSutClassSet, Set<Type> uninstantiableTypes) {
-    DemandDrivenInputCreator demandDrivenInputCreator =
-        new DemandDrivenInputCreator(
-            gralComponents, nonSutClassSet, getTypeInstantiator(), uninstantiableTypes);
-    gralComponents.setDemandDrivenInputCreator(demandDrivenInputCreator);
-  }
-
-  /**
-   * Register the types that are SUT-parameters but not SUT-returned.
-=======
    * Register types that are SUT-parameters but not SUT-returned.
->>>>>>> 79a7fef5
    *
    * <p>{@link randoop.generation.DemandDrivenInputCreator} will create sequences for these types
    * when no existing instances are available.
    *
-<<<<<<< HEAD
-   * @param types the set of types that are SUT-parameters but not SUT-returned
-=======
    * @param types a set of types that are SUT-parameters but not SUT-returned
->>>>>>> 79a7fef5
    */
   public void addSutParameterOnlyTypes(Set<Type> types) {
     gralComponents.addSutParameterOnlyTypes(types);
   }
 
   /**
-<<<<<<< HEAD
-=======
    * Return the {@link DemandDrivenInputCreator} that creates sequences for types that are
    * SUT-parameters but not SUT-returned.
    *
@@ -205,7 +180,6 @@
   }
 
   /**
->>>>>>> 79a7fef5
    * Add a component sequence.
    *
    * @param sequence the sequence
