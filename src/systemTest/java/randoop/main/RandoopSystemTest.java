--- conflicted
+++ resolved
@@ -1706,7 +1706,6 @@
   }
 
   @Test
-<<<<<<< HEAD
   public void AnonymousEnumTest() {
     SystemTestEnvironment testEnvironment =
         systemTestEnvironmentManager.createTestEnvironment("anonymous-enum");
@@ -1725,7 +1724,9 @@
 
     generateAndTest(
         testEnvironment, options, ExpectedTests.SOME, ExpectedTests.NONE, coverageChecker);
-=======
+  }
+
+  @Test
   public void UnaryObserverPurityEnforcementTest() {
     SystemTestEnvironment testEnvironment =
         systemTestEnvironmentManager.createTestEnvironment("unary-observer-purity-enforcement");
@@ -1741,7 +1742,6 @@
             options,
             "misc.PureStaticUnaryMethodExample.describeLength(java.lang.String) ignore",
             "misc.PureStaticUnaryMethodExample.printAndStore(java.lang.String) ignore"));
->>>>>>> 65c00a46
   }
 
   /* ------------------------------ utility methods ---------------------------------- */
