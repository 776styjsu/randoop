package randoop.main;

import static org.junit.Assert.assertEquals;
import static org.junit.Assert.assertNotEquals;
import static org.junit.Assert.assertTrue;
import static org.junit.Assert.fail;

import java.io.IOException;
import java.nio.file.DirectoryStream;
import java.nio.file.Files;
import java.nio.file.Path;
import java.nio.file.Paths;
import java.util.ArrayList;
import java.util.Collections;
import java.util.Iterator;
import java.util.List;
import org.apache.commons.io.FileUtils;
import org.junit.BeforeClass;
import org.junit.FixMethodOrder;
import org.junit.Test;
import org.junit.runners.MethodSorters;
import org.plumelib.util.StringsPlume;

/**
 * A JUnit test class that runs the Randoop system tests, each within its own new JVM. (Thus, there
 * is no need to run Randomness.setSeed(0) or ReflectionExecutor.resetStatistics() at the beginning
 * of each test.)
 *
 * <p>The test methods in this class assume that the current working directory has subdirectories
 * {@code resources/systemTest} where resources files are located (standard Gradle organization),
 * and {@code working-directories/} where working files can be written. The Gradle file sets the
 * working directory for the {@code systemTest} source set to which this class belongs.
 *
 * <p>Each of the test methods
 *
 * <ul>
 *   <li>creates its own subdirectory,
 *   <li>runs Randoop and saves generated tests to the subdirectory, and
 *   <li>compiles the generated test files.
 * </ul>
 *
 * Most of the methods then run the tests and check that the expected number of failed tests matches
 * the number of error-revealing tests, or that the number of passed tests matches the number of
 * regression tests.
 *
 * <p>These are tests that used to be run from within the original Makefile using shell commands.
 * The Makefile also checked diffs of generated tests for some of the tests. These methods do not do
 * this check.
 */
@FixMethodOrder(MethodSorters.NAME_ASCENDING)
public class RandoopSystemTest {

  final String lineSep = System.lineSeparator();

  // Keep this in synch with GenTests.NO_OPERATIONS_TO_TEST.  (Since we are avoiding dependencies
  // of the system tests on Randoop code, the tests can't directly use GenTests.NO_METHODS_TO_TEST.)
  // XXX Factor into module of shared dependencies.
  private static final String NO_OPERATIONS_TO_TEST =
      "There are no methods for Randoop to test.  See diagnostics above.  Exiting.";

  private static SystemTestEnvironmentManager systemTestEnvironmentManager;

  /** Sets up the environment for test execution. */
  @BeforeClass
  public static void setupClass() {
    String classpath = System.getProperty("java.class.path");
    // The current working directory for this test class.
    Path buildDir = Paths.get("").toAbsolutePath().normalize();
    systemTestEnvironmentManager =
        SystemTestEnvironmentManager.createSystemTestEnvironmentManager(classpath, buildDir);
  }

  /**
   * Creates a RandoopOptions object configured for a system test.
   *
   * @param testEnvironment test-specific specific testEnvironment
   * @return RandoopOptions with default system test options, for the given test environment
   */
  public static RandoopOptions createRandoopOptions(SystemTestEnvironment testEnvironment) {
    RandoopOptions options = RandoopOptions.createOptions(testEnvironment);
    options.setOption("side-effect-free-methods", "resources/systemTest/JDK7-sef-methods.txt");
    options.setOption("omit-methods-file", "resources/systemTest/JDK7-omitmethods.txt");
    return options;
  }

  /**
   * Enumerated type to quantify expected test generation:
   *
   * <ul>
   *   <li>{@code SOME} - at least one test is generated,
   *   <li>{@code NONE} - no tests are generated, or
   *   <li>{@code DONT_CARE} - the number of tests does not need to be checked.
   * </ul>
   */
  private enum ExpectedTests {
    SOME,
    NONE,
    DONT_CARE
  }

  /* --------------------------------------- test methods --------------------------------------- */

  /*
   * WRITING TEST METHODS:
   *
   * Methods with the @Test annotation will be run normally as JUnit tests.
   * Each method should consist of one system test, and is responsible for setting up the
   * directories for the test, setting the options for Randoop, running Randoop, compiling the
   * generated tests, and then doing whatever checks are required for the test.  The steps each
   * test should follow are:
   *
   * 1. Set up the test environment.
   *
   *    Each test method should create the working environment for running the test with a call like
   *
   *      SystemTestEnvironment testEnvironment = systemTestEnvironmentManager.createTestEnvironment(testName);
   *
   *    where testName is the name of your test (be sure that it doesn't conflict with the name
   *    of any test already in this class).
   *    The variable systemTestEnvironmentManager refers to the global environment for a run of the
   *    system tests, and contains information about the classpath, and directories needed while
   *    running all of the system tests.
   *
   * 2. Set the options for Randoop.
   *
   *    The method that executes Randoop takes the command-line arguments as a RandoopOptions object,
   *    which can be constructed by the line
   *      RandoopOptions options = createRandoopOptions(testEnvironment);
   *    using the SystemTestEnvironment built in the first step.
   *    This will initialize options with the options common to all system tests.
   *    This class has methods to explicitly set the test package name and base names:
   *      options.setPackageName("foo.bar");
   *      options.setRegressionBasename("TestClass");
   *      options.setErrorBasename("ErrorTestClass");
   *    And, the input classes should be specified by using the methods
   *      options.addTestClass(testClassName);
   *      options.addClassList(classListFilename);
   *    that correspond to the Randoop arguments.
   *    Other options can be set using the methods
   *      options.setFlag(flagName);
   *      options.setOption(optionName, optionValue);
   *    This object will also set options for output directories and logging, so only options
   *    affecting generation are needed.
   *
   *    Input files should be placed in src/systemTest/resources (or src/inputtest/resources if they
   *    relate to classes in the inputTest source set), and can be used in option using the path
   *    prefix resources/systemTest/.
   *
   *
   *  3. Run Randoop and compile generated tests.
   *
   *     This is where things can vary somewhat depending on the condition of the test.
   *
   *     In the majority of cases, we want to check that Randoop generates an expected number of
   *     regression and/or error-revealing tests; that the generated tests compile; and that when run,
   *     regression tests succeed, error tests fail, and that the methods of the classes-under-test
   *     are covered by all tests.  In this case, the test method will make a call like
   *
   *       generateAndTest(
   *         testEnvironment,
   *         options,
   *         expectedRegressionTests,
   *         expectedErrorTests);
   *
   *     where testEnvironment, packageName, regressionBasename, errorBasename, and options are all
   *     defined in steps 1 and 2.
   *     The expected-tests parameters are values of the ExpectedTests enumerated type.
   *     Use the value SOME if there must be at least one test, NONE if there should be no tests,
   *     and DONT_CARE if, well, it doesn't matter how many tests there are.
   *     The generateAndTest() method handles the standard test behavior, checking the
   *     standard assumptions about regression and error tests (given the quantifiers), and dumping
   *     output when the results don't meet expectations.
   *
   *     By default, coverage is checked against all methods returned by Class.getDeclaredMethods()
   *     for an input class. Some tests need to specifically exclude methods that Randoop should not
   *     generate, or need to ignore methods.  These can be indicated by creating a
   *     CoverageChecker object and adding these method names using either the exclude() or ignore()
   *     methods, and then giving the CoverageChecker as the last argument to the alternate version
   *     of generateAndTest(). When excluded methods are given, these methods may not be
   *     covered, and, unless ignored, any method not excluded is expected to be covered.
   */
  @Test
  public void runCollectionsTest() {

    SystemTestEnvironment testEnvironment =
        systemTestEnvironmentManager.createTestEnvironment("collections-test");

    RandoopOptions options = createRandoopOptions(testEnvironment);
    options.setPackageName("foo.bar");
    options.setRegressionBasename("TestClass");
    options.addTestClass("java7.util7.TreeSet");
    options.addTestClass("java7.util7.Collections");
    options.setFlag("no-error-revealing-tests");
    options.setOption("output_limit", "1000");
    options.setOption("npe-on-null-input", "EXPECTED");
    options.setFlag("debug_checks");
    options.setOption("omit-field-file", "resources/systemTest/testclassomitfields.txt");

    CoverageChecker coverageChecker =
        new CoverageChecker(
            options,
            "java7.util7.Collections.addAll(java7.util7.Collection, java.lang.Object[]) ignore17+",
            "java7.util7.Collections.asLifoQueue(java7.util7.Deque) exclude",
            "java7.util7.Collections.binarySearch(java7.util7.List, java.lang.Object) exclude",
            "java7.util7.Collections.binarySearch(java7.util7.List, java.lang.Object,"
                + " java7.util7.Comparator) exclude",
            "java7.util7.Collections.checkedCollection(java7.util7.Collection, java.lang.Class)"
                + " ignore17+",
            "java7.util7.Collections.checkedMap(java7.util7.Map, java.lang.Class, java.lang.Class)"
                + " exclude",
            "java7.util7.Collections.checkedSet(java7.util7.Set, java.lang.Class) exclude",
            "java7.util7.Collections.checkedSortedMap(java7.util7.SortedMap, java.lang.Class,"
                + " java.lang.Class) exclude",
            "java7.util7.Collections.checkedSortedSet(java7.util7.SortedSet, java.lang.Class)"
                + " exclude",
            "java7.util7.Collections.eq(java.lang.Object, java.lang.Object) ignore",
            "java7.util7.Collections.get(java7.util7.ListIterator, int) exclude",
            "java7.util7.Collections.indexedBinarySearch(java7.util7.List, java.lang.Object)"
                + " exclude",
            "java7.util7.Collections.indexedBinarySearch(java7.util7.List, java.lang.Object,"
                + " java7.util7.Comparator) exclude",
            "java7.util7.Collections.iteratorBinarySearch(java7.util7.List, java.lang.Object)"
                + " exclude",
            "java7.util7.Collections.iteratorBinarySearch(java7.util7.List, java.lang.Object,"
                + " java7.util7.Comparator) exclude",
            "java7.util7.Collections.max(java7.util7.Collection) exclude",
            "java7.util7.Collections.max(java7.util7.Collection, java7.util7.Comparator) exclude",
            "java7.util7.Collections.min(java7.util7.Collection) exclude",
            "java7.util7.Collections.min(java7.util7.Collection, java7.util7.Comparator) exclude",
            "java7.util7.Collections.newSetFromMap(java7.util7.Map) exclude",
            "java7.util7.Collections.rotate2(java7.util7.List, int) exclude",
            "java7.util7.Collections.shuffle(java7.util7.List) exclude",
            "java7.util7.Collections.singletonIterator(java.lang.Object) ignore",
            "java7.util7.Collections.sort(java7.util7.List) ignore",
            "java7.util7.Collections.sort(java7.util7.List, java7.util7.Comparator) exclude",
            "java7.util7.Collections.swap(java.lang.Object[], int, int) exclude",
            "java7.util7.Collections.synchronizedCollection(java7.util7.Collection,"
                + " java.lang.Object) exclude",
            "java7.util7.Collections.synchronizedList(java7.util7.List, java.lang.Object) exclude",
            "java7.util7.Collections.synchronizedMap(java7.util7.Map) ignore17+",
            "java7.util7.Collections.synchronizedSet(java7.util7.Set, java.lang.Object) exclude",
            "java7.util7.Collections.synchronizedSortedMap(java7.util7.SortedMap) exclude",
            "java7.util7.Collections.unmodifiableCollection(java7.util7.Collection) exclude",
            "java7.util7.Collections.unmodifiableMap(java7.util7.Map) ignore17+",
            "java7.util7.Collections.unmodifiableSet(java7.util7.Set) ignore17+",
            "java7.util7.Collections.unmodifiableSortedMap(java7.util7.SortedMap) exclude",
            "java7.util7.Collections.zeroLengthArray(java.lang.Class) exclude",
            "java7.util7.TreeSet.add(java.lang.Object) ignore",
            "java7.util7.TreeSet.contains(java.lang.Object) ignore17+",
            "java7.util7.TreeSet.first() ignore",
            "java7.util7.TreeSet.headSet(java.lang.Object) ignore",
            "java7.util7.TreeSet.headSet(java.lang.Object, boolean) ignore",
            "java7.util7.TreeSet.last() ignore",
            "java7.util7.TreeSet.readObject(java.io.ObjectInputStream) exclude",
            "java7.util7.TreeSet.subSet(java.lang.Object, boolean, java.lang.Object, boolean)"
                + " ignore",
            "java7.util7.TreeSet.subSet(java.lang.Object, java.lang.Object) ignore",
            "java7.util7.TreeSet.tailSet(java.lang.Object) ignore",
            "java7.util7.TreeSet.tailSet(java.lang.Object, boolean) ignore",
            "java7.util7.TreeSet.writeObject(java.io.ObjectOutputStream) exclude"
            // end of list (line break to permit easier sorting)
            );
    ExpectedTests expectedRegressionTests = ExpectedTests.SOME;
    ExpectedTests expectedErrorTests = ExpectedTests.NONE;

    generateAndTest(
        testEnvironment, options, expectedRegressionTests, expectedErrorTests, coverageChecker);
  }

  /** Test formerly known as randoop2. Previously did a diff on generated test. */
  @Test
  public void runNaiveCollectionsTest() {
    String directoryName = "naive-collections-test";
    SystemTestEnvironment testEnvironment =
        systemTestEnvironmentManager.createTestEnvironment(directoryName);
    RandoopOptions options = createRandoopOptions(testEnvironment);
    options.setPackageName("foo.bar");
    options.setRegressionBasename("NaiveRegression");
    options.setErrorBasename("NaiveError");
    options.setOption("output_limit", "2000");
    options.addTestClass("java7.util7.TreeSet");
    options.addTestClass("java7.util7.ArrayList");
    options.addTestClass("java7.util7.LinkedList");
    options.addTestClass("java7.util7.Collections");
    options.setOption("omit-field-file", "resources/systemTest/naiveomitfields.txt");
    options.setOption("operation-history-log", "operation-log.txt");

    CoverageChecker coverageChecker =
        new CoverageChecker(
            options,
            "java7.util7.ArrayList.addAll(int, java7.util7.Collection) ignore",
            "java7.util7.ArrayList.addAll(java7.util7.Collection) ignore17+",
            "java7.util7.ArrayList.fastRemove(int) ignore",
            "java7.util7.ArrayList.hugeCapacity(int) exclude",
            "java7.util7.ArrayList.readObject(java.io.ObjectInputStream) exclude",
            "java7.util7.ArrayList.remove(java.lang.Object) ignore",
            "java7.util7.ArrayList.removeRange(int, int) exclude",
            "java7.util7.ArrayList.retainAll(java7.util7.Collection) ignore17+",
            "java7.util7.ArrayList.subList(int, int) ignore",
            "java7.util7.ArrayList.writeObject(java.io.ObjectOutputStream) exclude",
            "java7.util7.Collections.addAll(java7.util7.Collection, java.lang.Object[]) ignore",
            "java7.util7.Collections.binarySearch(java7.util7.List, java.lang.Object) exclude",
            "java7.util7.Collections.binarySearch(java7.util7.List, java.lang.Object,"
                + " java7.util7.Comparator) exclude",
            "java7.util7.Collections.checkedCollection(java7.util7.Collection, java.lang.Class)"
                + " exclude",
            "java7.util7.Collections.checkedList(java7.util7.List,"
                + " java.lang.Class)"
                + " ignore", // inconsistent Java 8 vs 9
            "java7.util7.Collections.checkedMap(java7.util7.Map, java.lang.Class, java.lang.Class)"
                + " exclude",
            "java7.util7.Collections.checkedSet(java7.util7.Set, java.lang.Class) exclude",
            "java7.util7.Collections.checkedSortedMap(java7.util7.SortedMap, java.lang.Class,"
                + " java.lang.Class) exclude",
            "java7.util7.Collections.checkedSortedSet(java7.util7.SortedSet, java.lang.Class)"
                + " exclude",
            "java7.util7.Collections.eq(java.lang.Object, java.lang.Object) ignore",
            "java7.util7.Collections.fill(java7.util7.List, java.lang.Object) ignore17+",
            "java7.util7.Collections.get(java7.util7.ListIterator, int) exclude",
            "java7.util7.Collections.indexedBinarySearch(java7.util7.List, java.lang.Object)"
                + " exclude",
            "java7.util7.Collections.indexedBinarySearch(java7.util7.List, java.lang.Object,"
                + " java7.util7.Comparator) exclude",
            "java7.util7.Collections.iteratorBinarySearch(java7.util7.List, java.lang.Object)"
                + " exclude",
            "java7.util7.Collections.iteratorBinarySearch(java7.util7.List, java.lang.Object,"
                + " java7.util7.Comparator) exclude",
            "java7.util7.Collections.max(java7.util7.Collection) exclude",
            "java7.util7.Collections.max(java7.util7.Collection, java7.util7.Comparator) exclude",
            "java7.util7.Collections.min(java7.util7.Collection) exclude",
            "java7.util7.Collections.min(java7.util7.Collection, java7.util7.Comparator) exclude",
            "java7.util7.Collections.newSetFromMap(java7.util7.Map) exclude",
            "java7.util7.Collections.rotate2(java7.util7.List, int) exclude",
            "java7.util7.Collections.shuffle(java7.util7.List) ignore",
            "java7.util7.Collections.singletonIterator(java.lang.Object) exclude",
            "java7.util7.Collections.sort(java7.util7.List) exclude",
            "java7.util7.Collections.sort(java7.util7.List, java7.util7.Comparator) exclude",
            "java7.util7.Collections.swap(java.lang.Object[], int, int) exclude",
            "java7.util7.Collections.synchronizedCollection(java7.util7.Collection,"
                + " java.lang.Object) exclude",
            "java7.util7.Collections.synchronizedList(java7.util7.List, java.lang.Object) exclude",
            "java7.util7.Collections.synchronizedSet(java7.util7.Set, java.lang.Object) exclude",
            "java7.util7.Collections.synchronizedSortedMap(java7.util7.SortedMap) exclude",
            "java7.util7.Collections.unmodifiableCollection(java7.util7.Collection) ignore",
            "java7.util7.Collections.unmodifiableList(java7.util7.List) ignore",
            "java7.util7.Collections.unmodifiableMap(java7.util7.Map) exclude",
            "java7.util7.Collections.unmodifiableMap(java7.util7.Map) ignore17+",
            "java7.util7.Collections.unmodifiableSortedMap(java7.util7.SortedMap) exclude",
            "java7.util7.Collections.zeroLengthArray(java.lang.Class) exclude",
            "java7.util7.LinkedList.add(int, java.lang.Object) ignore17+",
            "java7.util7.LinkedList.addAll(int, java7.util7.Collection) ignore",
            "java7.util7.LinkedList.addAll(java7.util7.Collection) ignore",
            "java7.util7.LinkedList.addLast(java.lang.Object) ignore17+",
            "java7.util7.LinkedList.contains(java.lang.Object) ignore17+",
            "java7.util7.LinkedList.element() ignore17+",
            "java7.util7.LinkedList.get(int) ignore17+",
            "java7.util7.LinkedList.indexOf(java.lang.Object) ignore17+",
            "java7.util7.LinkedList.lastIndexOf(java.lang.Object) ignore17+",
            "java7.util7.LinkedList.linkBefore(java.lang.Object, java7.util7.LinkedList.Node)"
                + " ignore",
            "java7.util7.LinkedList.offer(java.lang.Object) ignore17+",
            "java7.util7.LinkedList.offerLast(java.lang.Object) ignore17+",
            "java7.util7.LinkedList.pop() ignore17+",
            "java7.util7.LinkedList.push(java.lang.Object) ignore17+",
            "java7.util7.LinkedList.readObject(java.io.ObjectInputStream) exclude",
            "java7.util7.LinkedList.remove() ignore17+",
            "java7.util7.LinkedList.remove(int) ignore",
            "java7.util7.LinkedList.remove(java.lang.Object) ignore17+",
            "java7.util7.LinkedList.removeFirstOccurrence(java.lang.Object) ignore17+",
            "java7.util7.LinkedList.removeLastOccurrence(java.lang.Object) ignore17+",
            "java7.util7.LinkedList.set(int, java.lang.Object) ignore",
            "java7.util7.LinkedList.unlink(java7.util7.LinkedList.Node) ignore17+",
            "java7.util7.LinkedList.unlinkFirst(java7.util7.LinkedList.Node) ignore17+",
            "java7.util7.LinkedList.unlinkLast(java7.util7.LinkedList.Node) ignore17+",
            "java7.util7.LinkedList.writeObject(java.io.ObjectOutputStream) exclude",
            "java7.util7.TreeSet.add(java.lang.Object) ignore17+",
            "java7.util7.TreeSet.first() ignore17+",
            "java7.util7.TreeSet.headSet(java.lang.Object) ignore17+",
            "java7.util7.TreeSet.last() ignore17+",
            "java7.util7.TreeSet.readObject(java.io.ObjectInputStream) exclude",
            "java7.util7.TreeSet.subSet(java.lang.Object, boolean, java.lang.Object, boolean)"
                + " ignore17+",
            "java7.util7.TreeSet.subSet(java.lang.Object, java.lang.Object) ignore17+",
            "java7.util7.TreeSet.tailSet(java.lang.Object) ignore17+",
            "java7.util7.TreeSet.writeObject(java.io.ObjectOutputStream) exclude"
            // end of list (line break to permit easier sorting)
            );

    ExpectedTests expectedRegressionTests = ExpectedTests.SOME;
    ExpectedTests expectedErrorTests = ExpectedTests.DONT_CARE;

    generateAndTest(
        testEnvironment, options, expectedRegressionTests, expectedErrorTests, coverageChecker);
  }

  /**
   * Test formerly known as randoop3. Previously this test did nothing beyond generating the tests.
   */
  @Test
  public void runJDKTest() {

    SystemTestEnvironment testEnvironment =
        systemTestEnvironmentManager.createTestEnvironment("jdk-test");
    RandoopOptions options = createRandoopOptions(testEnvironment);
    options.setPackageName("jdktests");
    options.setRegressionBasename("JDK_Tests_regression");
    options.setErrorBasename("JDK_Tests_error");

    options.setOption("generated_limit", "6000");
    options.setOption("null-ratio", "0.3");
    options.setOption("alias-ratio", "0.3");
    options.setOption("input-selection", "small-tests");
    options.setFlag("clear=2000");
    options.addClassList("resources/systemTest/jdk_classlist.txt");

    ExpectedTests expectedRegressionTests = ExpectedTests.SOME;
    ExpectedTests expectedErrorTests = ExpectedTests.DONT_CARE;

    CoverageChecker coverageChecker =
        new CoverageChecker(
            options,
            "java7.util7.ArrayList.addAll(int, java7.util7.Collection) ignore17+",
            "java7.util7.ArrayList.addAll(java7.util7.Collection) ignore17+",
            "java7.util7.ArrayList.fastRemove(int) ignore",
            "java7.util7.ArrayList.fastRemove(int) ignore17+",
            "java7.util7.ArrayList.hugeCapacity(int) exclude",
            "java7.util7.ArrayList.readObject(java.io.ObjectInputStream) exclude",
            "java7.util7.ArrayList.removeRange(int, int) exclude",
            "java7.util7.ArrayList.set(int, java.lang.Object) ignore",
            "java7.util7.ArrayList.writeObject(java.io.ObjectOutputStream) exclude",
            "java7.util7.Arrays.binarySearch(char[], int, int, char) ignore",
            "java7.util7.Arrays.binarySearch(float[], float) ignore",
            "java7.util7.Arrays.binarySearch(float[], int, int, float) ignore",
            "java7.util7.Arrays.binarySearch(int[], int, int, int) ignore",
            "java7.util7.Arrays.binarySearch(java.lang.Object[], int, int, java.lang.Object)"
                + " ignore",
            "java7.util7.Arrays.binarySearch(java.lang.Object[], int, int, java.lang.Object,"
                + " java7.util7.Comparator) exclude",
            "java7.util7.Arrays.binarySearch(java.lang.Object[], java.lang.Object,"
                + " java7.util7.Comparator) ignore",
            "java7.util7.Arrays.binarySearch(java.lang.Object[], java.lang.Object,"
                + " java7.util7.Comparator) ignore17+",
            "java7.util7.Arrays.binarySearch(long[], int, int, long) ignore17+",
            "java7.util7.Arrays.binarySearch0(float[], int, int, float) ignore",
            "java7.util7.Arrays.binarySearch0(java.lang.Object[], int, int, java.lang.Object,"
                + " java7.util7.Comparator) ignore",
            "java7.util7.Arrays.copyOf(float[], int) ignore",
            "java7.util7.Arrays.deepEquals0(java.lang.Object, java.lang.Object) exclude",
            "java7.util7.Arrays.deepHashCode(java.lang.Object[]) exclude", // could be flaky
            "java7.util7.Arrays.fill(boolean[], int, int, boolean) ignore",
            "java7.util7.Arrays.fill(char[], int, int, char) ignore",
            "java7.util7.Arrays.fill(float[], float) ignore",
            "java7.util7.Arrays.fill(float[], int, int, float) ignore",
            "java7.util7.Arrays.fill(int[], int, int, int) ignore17+",
            "java7.util7.Arrays.hashCode(boolean[]) exclude",
            "java7.util7.Arrays.hashCode(byte[]) exclude",
            "java7.util7.Arrays.hashCode(char[]) exclude",
            "java7.util7.Arrays.hashCode(double[]) exclude",
            "java7.util7.Arrays.hashCode(float[]) exclude",
            "java7.util7.Arrays.hashCode(int[]) exclude",
            "java7.util7.Arrays.hashCode(java.lang.Object[]) exclude",
            "java7.util7.Arrays.hashCode(long[]) exclude",
            "java7.util7.Arrays.hashCode(short[]) exclude",
            "java7.util7.Arrays.legacyMergeSort(java.lang.Object[]) exclude",
            "java7.util7.Arrays.legacyMergeSort(java.lang.Object[], int, int) exclude",
            "java7.util7.Arrays.legacyMergeSort(java.lang.Object[], int, int,"
                + " java7.util7.Comparator) exclude",
            "java7.util7.Arrays.legacyMergeSort(java.lang.Object[], java7.util7.Comparator)"
                + " exclude",
            "java7.util7.Arrays.med3(byte[], int, int, int) exclude",
            "java7.util7.Arrays.med3(char[], int, int, int) exclude",
            "java7.util7.Arrays.med3(double[], int, int, int) exclude",
            "java7.util7.Arrays.med3(float[], int, int, int) exclude",
            "java7.util7.Arrays.med3(int[], int, int, int) exclude",
            "java7.util7.Arrays.med3(long[], int, int, int) exclude",
            "java7.util7.Arrays.med3(short[], int, int, int) exclude",
            "java7.util7.Arrays.mergeSort(java.lang.Object[], java.lang.Object[], int, int, int)"
                + " exclude",
            "java7.util7.Arrays.mergeSort(java.lang.Object[], java.lang.Object[], int, int, int,"
                + " java7.util7.Comparator) exclude",
            "java7.util7.Arrays.sort(float[]) ignore",
            "java7.util7.Arrays.sort(float[], int, int) ignore",
            "java7.util7.Arrays.sort(java.lang.Object[], int, int, java7.util7.Comparator) ignore",
            "java7.util7.Arrays.sort(java.lang.Object[], java7.util7.Comparator) ignore17+",
            "java7.util7.Arrays.swap(java.lang.Object[], int, int) exclude",
            "java7.util7.Arrays.vecswap(byte[], int, int, int) exclude",
            "java7.util7.Arrays.vecswap(char[], int, int, int) exclude",
            "java7.util7.Arrays.vecswap(double[], int, int, int) exclude",
            "java7.util7.Arrays.vecswap(float[], int, int, int) exclude",
            "java7.util7.Arrays.vecswap(int[], int, int, int) exclude",
            "java7.util7.Arrays.vecswap(long[], int, int, int) exclude",
            "java7.util7.Arrays.vecswap(short[], int, int, int) exclude",
            "java7.util7.BitSet.getBits(int) exclude",
            "java7.util7.BitSet.readObject(java.io.ObjectInputStream) exclude",
            "java7.util7.BitSet.valueOf(java.nio.LongBuffer) exclude",
            "java7.util7.BitSet.writeObject(java.io.ObjectOutputStream) exclude",
            "java7.util7.Collections.addAll(java7.util7.Collection, java.lang.Object[]) ignore17+",
            "java7.util7.Collections.binarySearch(java7.util7.List, java.lang.Object) exclude",
            "java7.util7.Collections.binarySearch(java7.util7.List, java.lang.Object,"
                + " java7.util7.Comparator) exclude",
            "java7.util7.Collections.checkedCollection(java7.util7.Collection, java.lang.Class)"
                + " exclude",
            "java7.util7.Collections.checkedList(java7.util7.List,"
                + " java.lang.Class)"
                + " ignore", // inconsistent Java 8 vs 9, so ignore
            "java7.util7.Collections.checkedMap(java7.util7.Map, java.lang.Class, java.lang.Class)"
                + " exclude",
            "java7.util7.Collections.checkedSet(java7.util7.Set, java.lang.Class) exclude",
            "java7.util7.Collections.checkedSortedMap(java7.util7.SortedMap, java.lang.Class,"
                + " java.lang.Class) exclude",
            "java7.util7.Collections.checkedSortedSet(java7.util7.SortedSet, java.lang.Class)"
                + " exclude",
            "java7.util7.Collections.eq(java.lang.Object, java.lang.Object) ignore",
            "java7.util7.Collections.fill(java7.util7.List, java.lang.Object) ignore17+",
            "java7.util7.Collections.get(java7.util7.ListIterator, int) exclude",
            "java7.util7.Collections.indexedBinarySearch(java7.util7.List, java.lang.Object)"
                + " exclude",
            "java7.util7.Collections.indexedBinarySearch(java7.util7.List, java.lang.Object,"
                + " java7.util7.Comparator) exclude",
            "java7.util7.Collections.iteratorBinarySearch(java7.util7.List, java.lang.Object)"
                + " exclude",
            "java7.util7.Collections.iteratorBinarySearch(java7.util7.List, java.lang.Object,"
                + " java7.util7.Comparator) exclude",
            "java7.util7.Collections.max(java7.util7.Collection) exclude",
            "java7.util7.Collections.max(java7.util7.Collection, java7.util7.Comparator) exclude",
            "java7.util7.Collections.min(java7.util7.Collection) exclude",
            "java7.util7.Collections.min(java7.util7.Collection, java7.util7.Comparator) exclude",
            "java7.util7.Collections.newSetFromMap(java7.util7.Map) exclude",
            "java7.util7.Collections.rotate2(java7.util7.List, int) exclude",
            "java7.util7.Collections.shuffle(java7.util7.List) exclude",
            "java7.util7.Collections.singletonIterator(java.lang.Object) exclude",
            "java7.util7.Collections.singletonIterator(java.lang.Object) ignore",
            "java7.util7.Collections.singletonIterator(java.lang.Object) ignore17+",
            "java7.util7.Collections.sort(java7.util7.List) exclude",
            "java7.util7.Collections.sort(java7.util7.List, java7.util7.Comparator) exclude",
            "java7.util7.Collections.swap(java.lang.Object[], int, int) exclude",
            "java7.util7.Collections.synchronizedMap(java7.util7.Map) ignore",
            "java7.util7.Collections.unmodifiableCollection(java7.util7.Collection) exclude",
            "java7.util7.Collections.unmodifiableMap(java7.util7.Map) exclude",
            "java7.util7.Collections.unmodifiableSortedMap(java7.util7.SortedMap) ignore17+",
            "java7.util7.Collections.unmodifiableSortedSet(java7.util7.SortedSet) ignore",
            "java7.util7.Collections.zeroLengthArray(java.lang.Class) exclude",
            "java7.util7.Hashtable.putAll(java7.util7.Map) ignore",
            "java7.util7.Hashtable.readObject(java.io.ObjectInputStream) exclude",
            "java7.util7.Hashtable.reconstitutionPut(java7.util7.Hashtable.Entry[],"
                + " java.lang.Object, java.lang.Object) exclude",
            "java7.util7.Hashtable.writeObject(java.io.ObjectOutputStream) exclude",
            "java7.util7.LinkedHashMap.newValueIterator() ignore",
            "java7.util7.LinkedList.get(int) ignore17+",
            "java7.util7.LinkedList.linkBefore(java.lang.Object, java7.util7.LinkedList.Node)"
                + " ignore",
            "java7.util7.LinkedList.readObject(java.io.ObjectInputStream) exclude",
            "java7.util7.LinkedList.set(int, java.lang.Object) ignore17+",
            "java7.util7.LinkedList.writeObject(java.io.ObjectOutputStream) exclude",
            "java7.util7.Observable.clearChanged() exclude",
            "java7.util7.Observable.setChanged() exclude",
            "java7.util7.Stack.peek() ignore",
            "java7.util7.Stack.pop() ignore",
            "java7.util7.Stack.push(java.lang.Object) ignore",
            "java7.util7.StringTokenizer.isDelimiter(int) exclude",
            "java7.util7.TreeMap.addAllForTreeSet(java7.util7.SortedSet, java.lang.Object) ignore",
            "java7.util7.TreeMap.colorOf(java7.util7.TreeMap.Entry) exclude",
            "java7.util7.TreeMap.compare(java.lang.Object, java.lang.Object) exclude",
            "java7.util7.TreeMap.deleteEntry(java7.util7.TreeMap.Entry) ignore",
            "java7.util7.TreeMap.descendingKeyIterator() exclude",
            "java7.util7.TreeMap.firstKey() exclude",
            "java7.util7.TreeMap.fixAfterDeletion(java7.util7.TreeMap.Entry) exclude",
            "java7.util7.TreeMap.fixAfterInsertion(java7.util7.TreeMap.Entry) exclude",
            "java7.util7.TreeMap.get(java.lang.Object) ignore17+",
            "java7.util7.TreeMap.getEntryUsingComparator(java.lang.Object) exclude",
            "java7.util7.TreeMap.getPrecedingEntry(java.lang.Object) exclude",
            "java7.util7.TreeMap.headMap(java.lang.Object) exclude",
            "java7.util7.TreeMap.headMap(java.lang.Object, boolean) exclude",
            "java7.util7.TreeMap.lastKey() ignore",
            "java7.util7.TreeMap.leftOf(java7.util7.TreeMap.Entry) exclude",
            "java7.util7.TreeMap.parentOf(java7.util7.TreeMap.Entry) exclude",
            "java7.util7.TreeMap.predecessor(java7.util7.TreeMap.Entry) exclude",
            "java7.util7.TreeMap.putAll(java7.util7.Map) exclude",
            "java7.util7.TreeMap.readObject(java.io.ObjectInputStream) exclude",
            "java7.util7.TreeMap.readTreeSet(int, java.io.ObjectInputStream, java.lang.Object)"
                + " exclude",
            "java7.util7.TreeMap.rightOf(java7.util7.TreeMap.Entry) exclude",
            "java7.util7.TreeMap.rotateLeft(java7.util7.TreeMap.Entry) exclude",
            "java7.util7.TreeMap.rotateRight(java7.util7.TreeMap.Entry) exclude",
            "java7.util7.TreeMap.setColor(java7.util7.TreeMap.Entry, boolean) exclude",
            "java7.util7.TreeMap.subMap(java.lang.Object, boolean, java.lang.Object, boolean)"
                + " exclude",
            "java7.util7.TreeMap.subMap(java.lang.Object, java.lang.Object) ignore",
            "java7.util7.TreeMap.successor(java7.util7.TreeMap.Entry) exclude",
            "java7.util7.TreeMap.tailMap(java.lang.Object) exclude",
            "java7.util7.TreeMap.tailMap(java.lang.Object, boolean) exclude",
            "java7.util7.TreeMap.valEquals(java.lang.Object, java.lang.Object) exclude",
            "java7.util7.TreeMap.writeObject(java.io.ObjectOutputStream) exclude",
            "java7.util7.TreeSet.add(java.lang.Object) exclude",
            "java7.util7.TreeSet.first() ignore",
            "java7.util7.TreeSet.headSet(java.lang.Object) exclude",
            "java7.util7.TreeSet.headSet(java.lang.Object, boolean) exclude",
            "java7.util7.TreeSet.last() ignore",
            "java7.util7.TreeSet.readObject(java.io.ObjectInputStream) exclude",
            "java7.util7.TreeSet.remove(java.lang.Object) ignore17+",
            "java7.util7.TreeSet.subSet(java.lang.Object, boolean, java.lang.Object, boolean)"
                + " exclude",
            "java7.util7.TreeSet.subSet(java.lang.Object, java.lang.Object) ignore",
            "java7.util7.TreeSet.tailSet(java.lang.Object) exclude",
            "java7.util7.TreeSet.tailSet(java.lang.Object, boolean) exclude",
            "java7.util7.TreeSet.writeObject(java.io.ObjectOutputStream) exclude",
            "java7.util7.Vector.addAll(int, java7.util7.Collection) ignore17+",
            "java7.util7.Vector.addAll(java7.util7.Collection) ignore17+",
            "java7.util7.Vector.hugeCapacity(int) exclude",
            "java7.util7.Vector.removeRange(int, int) exclude",
            "java7.util7.Vector.writeObject(java.io.ObjectOutputStream) exclude",
            "java7.util7.WeakHashMap.putAll(java7.util7.Map) exclude",
            "java7.util7.WeakHashMap.removeMapping(java.lang.Object) exclude",
            "java7.util7.WeakHashMap.unmaskNull(java.lang.Object) ignore"
            // end of list (line break to permit easier sorting)
            );
    generateAndTest(
        testEnvironment, options, expectedRegressionTests, expectedErrorTests, coverageChecker);
  }

  /**
   * Test formerly known as randoop-contracts. Takes a long time. Evidence from running {@code time
   * make randoop-contracts} with previous Makefile. Reports:
   *
   * <pre>
   *  real	0m15.976s
   *  user	0m17.902s
   *  sys	0m9.814s
   * </pre>
   */
  @Test
  public void runContractsTest() {

    SystemTestEnvironment testEnvironment =
        systemTestEnvironmentManager.createTestEnvironment("contracts-test"); // temp directory
    RandoopOptions options = createRandoopOptions(testEnvironment);
    options.setErrorBasename("BuggyTest");

    options.setFlag("no-regression-tests");
    options.setOption("generated_limit", "1000");
    // Don't minimize the tests because it would take too long to finish.
    options.setOption("minimize_error_test", "false");
    options.addClassList("resources/systemTest/buggyclasses.txt");

    ExpectedTests expectedRegressionTests = ExpectedTests.NONE;
    ExpectedTests expectedErrorTests = ExpectedTests.SOME;

    CoverageChecker coverageChecker =
        new CoverageChecker(
            options,
            "examples.Buggy.throwStackOverflowError() ignore",
            "examples.Buggy.toString() ignore",

            // These should be covered, but are in failing assertions and won't show up in JaCoCo
            // results.
            "examples.Buggy.BuggyCompareToAntiSymmetric.compareTo(java.lang.Object) exclude",
            "examples.Buggy.BuggyCompareToEquals.compareTo(java.lang.Object) exclude",
            "examples.Buggy.BuggyCompareToEquals.equals(java.lang.Object) exclude",
            "examples.Buggy.BuggyCompareToReflexive.compareTo(java.lang.Object) exclude",
            "examples.Buggy.BuggyCompareToReflexive.equals(java.lang.Object) exclude",
            "examples.Buggy.BuggyCompareToSubs.compareTo(java.lang.Object) exclude",
            "examples.Buggy.BuggyCompareToTransitive.compareTo(java.lang.Object) exclude"
            // end of list (line break to permit easier sorting)
            );

    generateAndTest(
        testEnvironment, options, expectedRegressionTests, expectedErrorTests, coverageChecker);
  }

  /** Test formerly known as randoop-checkrep. */
  @Test
  public void runCheckRepTest() {

    SystemTestEnvironment testEnvironment =
        systemTestEnvironmentManager.createTestEnvironment("checkrep-test"); // temp directory
    RandoopOptions options = createRandoopOptions(testEnvironment);
    options.setErrorBasename("CheckRepTest");

    options.setFlag("no-regression-tests");
    options.setOption("attempted_limit", "1000");
    options.setOption("generated_limit", "200");
    options.addTestClass("examples.CheckRep1");
    options.addTestClass("examples.CheckRep2");

    ExpectedTests expectedRegressionTests = ExpectedTests.NONE;
    ExpectedTests expectedErrorTests = ExpectedTests.SOME;

    CoverageChecker coverageChecker =
        new CoverageChecker(
            options,
            // I don't see how to cover a checkRep method that always throws an exception.
            "examples.CheckRep1.throwsException() ignore");

    generateAndTest(
        testEnvironment, options, expectedRegressionTests, expectedErrorTests, coverageChecker);
  }

  /**
   * Test formerly known as randoop-literals. Previously did a diff on generated test file and goal.
   */
  @Test
  public void runLiteralsTest() {

    SystemTestEnvironment testEnvironment =
        systemTestEnvironmentManager.createTestEnvironment("literals-test"); // temp directory
    RandoopOptions options = createRandoopOptions(testEnvironment);
    options.setPackageName(null);
    options.setRegressionBasename("LiteralsReg");
    options.setErrorBasename("LiteralsErr");

    options.setOption("generated_limit", "1000");
    options.addTestClass("randoop.literals.A");
    options.addTestClass("randoop.literals.A2");
    options.addTestClass("randoop.literals.B");
    options.setOption("literals-level", "CLASS");
    options.setOption("literals-file", "resources/systemTest/literalsfile.txt");

    ExpectedTests expectedRegressionTests = ExpectedTests.SOME;
    ExpectedTests expectedErrorTests = ExpectedTests.NONE;
    generateAndTest(testEnvironment, options, expectedRegressionTests, expectedErrorTests);
  }

  /**
   * Test formerly known as randoop-long-string. Previously performed a diff on generated test and
   * goal file.
   */
  @Test
  public void runLongStringTest() {
    SystemTestEnvironment testEnvironment =
        systemTestEnvironmentManager.createTestEnvironment("longstring-test"); // temp directory
    RandoopOptions options = createRandoopOptions(testEnvironment);
    options.setPackageName(null);
    options.setRegressionBasename("LongString");
    // options.setErrorBasename("");

    options.setOption("attempted_limit", "1000");
    options.setOption("generated_limit", "100");
    options.addTestClass("randoop.test.LongString");

    ExpectedTests expectedRegressionTests = ExpectedTests.SOME;
    ExpectedTests expectedErrorTests = ExpectedTests.NONE;

    CoverageChecker coverageChecker =
        new CoverageChecker(
            options,
            // XXX after adding compile check this method did not appear in JDK7 runs
            "randoop.test.LongString.tooLongString() ignore");
    generateAndTest(
        testEnvironment, options, expectedRegressionTests, expectedErrorTests, coverageChecker);
  }

  @Test
  public void runAccessibilityTest() {
    SystemTestEnvironment testEnvironment =
        systemTestEnvironmentManager.createTestEnvironment("accessibility-test"); // temp directory
    RandoopOptions options = createRandoopOptions(testEnvironment);
    options.setPackageName(null);
    options.setRegressionBasename("AccessibilityTest");
    // options.setErrorBasename("");

    options.setOption("attempted_limit", "1000");
    options.setOption("generated_limit", "200");
    options.addTestClass("examples.Visibility");

    ExpectedTests expectedRegressionTests = ExpectedTests.SOME;
    ExpectedTests expectedErrorTests = ExpectedTests.NONE;

    CoverageChecker coverageChecker =
        new CoverageChecker(
            options,
            "examples.Visibility.getNonVisible() exclude",
            "examples.Visibility.takesNonVisible(examples.NonVisible) exclude");

    generateAndTest(
        testEnvironment, options, expectedRegressionTests, expectedErrorTests, coverageChecker);
  }

  /**
   * Test formerly known as randoop-no-output. Runs with {@code --progressdisplay=false} and so
   * should have no output.
   */
  @Test
  public void runNoOutputTest() {
    SystemTestEnvironment testEnvironment =
        systemTestEnvironmentManager.createTestEnvironment("no-output-test"); // temp directory
    RandoopOptions options = createRandoopOptions(testEnvironment);
    options.setPackageName(null);
    options.setRegressionBasename("NoOutputTest");
    // options.setErrorBasename("");

    options.setOption("generated_limit", "100");
    options.addTestClass("java.util.LinkedList");
    options.setOption("progressdisplay", "false");

    RandoopRunStatus randoopRunDesc =
        RandoopRunStatus.generateAndCompile(testEnvironment, options, false);

    List<String> outputLines = randoopRunDesc.processStatus.outputLines;
    // outputLines is a java.util.Arrays$ArrayList (not a java.util.ArrayList) and an iterator over
    // it does not support remove().
    List<String> outputLinesFiltered = new ArrayList<String>(outputLines.size());
    for (String line : outputLines) {
      if (!isIllegalReflectiveAccessWarning(line)) {
        outputLinesFiltered.add(line);
      }
    }

    if (outputLinesFiltered.size() != 0) {
      fail(
          "There should be no output, but got "
              + outputLinesFiltered.size()
              + " lines:"
              + lineSep
              + StringsPlume.join(lineSep, outputLinesFiltered));
    }
  }

  /**
   * Returns true if the line is a warning about an illegal reflective access.
   *
   * @param line the line of output to test
   * @return true if the line is a warning about an illegal reflective access
   */
  private boolean isIllegalReflectiveAccessWarning(String line) {
    return (line.startsWith("WARNING: An illegal reflective access operation has occurred")
        || line.startsWith("WARNING: Illegal reflective access by ")
        || line.startsWith("WARNING: Please consider reporting this to the maintainers of ")
        || line.startsWith(
            "WARNING: Use --illegal-access=warn to enable warnings of further illegal reflective"
                + " access operations")
        || line.startsWith(
            "WARNING: All illegal access operations will be denied in a future release"));
  }

  /** Runs with --side-effect-free-methods flag. */
  @Test
  public void runSideEffectFreeMethodTest() {
    String directoryName = "side-effect-free-method-test";
    SystemTestEnvironment testEnvironment =
        systemTestEnvironmentManager.createTestEnvironment(directoryName);
    RandoopOptions options = createRandoopOptions(testEnvironment);
    options.setPackageName(null);
    options.setRegressionBasename("SideEffectFreeTest");
    options.setErrorBasename("SideEffectFreeTestError");
    options.addTestClass("sideeffectfree.Box");
    options.setOption("maxsize", "7");
    options.setOption("attempted-limit", "1000");
    options.setOption(
        "side-effect-free-methods", "resources/systemTest/side_effect_free_Box_methods.txt");

    RandoopRunStatus runStatus = generateAndCompile(testEnvironment, options, false);

    int expectedTests = 5;
    assertEquals(expectedTests, runStatus.regressionTestCount);
  }

  @Test
  public void runInnerClassTest() {
    SystemTestEnvironment testEnvironment =
        systemTestEnvironmentManager.createTestEnvironment("inner-class-test");
    RandoopOptions options = createRandoopOptions(testEnvironment);
    options.setPackageName(null);
    options.setRegressionBasename("InnerClassRegression");
    options.setErrorBasename("InnerClassError");
    options.addTestClass("randoop.test.ClassWithInnerClass");
    options.addTestClass("randoop.test.ClassWithInnerClass$A");
    options.setOption("generated_limit", "40");
    options.setFlag("silently-ignore-bad-class-names");
    options.setOption("unchecked-exception", "ERROR");
    options.setOption("npe-on-null-input", "ERROR");
    options.setOption("npe-on-non-null-input", "ERROR");

    ExpectedTests expectedRegressionTests = ExpectedTests.SOME;
    ExpectedTests expectedErrorTests = ExpectedTests.SOME;
    generateAndTest(testEnvironment, options, expectedRegressionTests, expectedErrorTests);
  }

  @Test
  public void runParameterizedTypeTest() {
    SystemTestEnvironment testEnvironment =
        systemTestEnvironmentManager.createTestEnvironment("parameterized-type");
    RandoopOptions options = createRandoopOptions(testEnvironment);
    options.setPackageName(null);
    options.setRegressionBasename("ParamTypeReg");
    options.setErrorBasename("ParamTypeErr");
    options.addTestClass("muse.SortContainer");
    options.setOption("generated_limit", "30000");
    options.setOption("output_limit", "100");
    options.setFlag("forbid-null");
    options.setOption("null-ratio", "0");

    ExpectedTests expectedRegressionTests = ExpectedTests.SOME;
    ExpectedTests expectedErrorTests = ExpectedTests.NONE;
    generateAndTest(testEnvironment, options, expectedRegressionTests, expectedErrorTests);
  }

  @Test
  public void runRecursiveBoundTest() {
    SystemTestEnvironment testEnvironment =
        systemTestEnvironmentManager.createTestEnvironment("recursive-bound");
    RandoopOptions options = createRandoopOptions(testEnvironment);
    options.setPackageName("muse");
    options.setRegressionBasename("BoundsReg");
    options.setErrorBasename("BoundsErr");
    options.addTestClass("muse.RecursiveBound");
    options.setOption("generated_limit", "30000");
    options.setOption("output_limit", "100");
    options.setFlag("forbid-null");
    options.setOption("null-ratio", "0");

    ExpectedTests expectedRegressionTests = ExpectedTests.SOME;
    ExpectedTests expectedErrorTests = ExpectedTests.NONE;
    generateAndTest(testEnvironment, options, expectedRegressionTests, expectedErrorTests);
  }

  /** Runs Randoop on a class in the default package to ensure nothing breaks. */
  @Test
  public void runDefaultPackageTest() {
    SystemTestEnvironment testEnvironment =
        systemTestEnvironmentManager.createTestEnvironment("default-package");
    RandoopOptions options = createRandoopOptions(testEnvironment);
    options.setPackageName(null);
    options.setRegressionBasename("DefaultPackageReg");
    options.setErrorBasename("DefaultPackageErr");
    options.addTestClass("ClassInDefaultPackage");
    options.setOption("generated_limit", "20");

    ExpectedTests expectedRegressionTests = ExpectedTests.SOME;
    ExpectedTests expectedErrorTests = ExpectedTests.NONE;
    generateAndTest(testEnvironment, options, expectedRegressionTests, expectedErrorTests);
  }

  /** Tests that Randoop deals properly with exceptions. */
  @Test
  public void runExceptionTest() {
    SystemTestEnvironment testEnvironment =
        systemTestEnvironmentManager.createTestEnvironment("exception-tests");
    RandoopOptions options = createRandoopOptions(testEnvironment);
    options.setPackageName("misc");
    options.setRegressionBasename("ExceptionTest");
    options.setErrorBasename("ExceptionErr");
    options.addTestClass("misc.ThrowsAnonymousException");
    options.setOption("output_limit", "5");

    ExpectedTests expectedRegressionTests = ExpectedTests.SOME;
    ExpectedTests expectedErrorTests = ExpectedTests.NONE;
    generateAndTest(testEnvironment, options, expectedRegressionTests, expectedErrorTests);
  }

  /** Tests that Randoop deals properly with ConcurrentModificationException in contract checks. */
  @Test
  public void runCMExceptionTest() {

    SystemTestEnvironment testEnvironment =
        systemTestEnvironmentManager.createTestEnvironment("cm-exception-tests");
    RandoopOptions options = createRandoopOptions(testEnvironment);
    options.setPackageName("misc");
    options.setRegressionBasename("CMExceptionTest");
    options.setErrorBasename("CMExceptionErr");
    options.addTestClass("misc.MyCmeList");
    options.setOption("output_limit", "100");

    ExpectedTests expectedRegressionTests = ExpectedTests.SOME;
    ExpectedTests expectedErrorTests = ExpectedTests.NONE;

    CoverageChecker coverageChecker =
        new CoverageChecker(
            options,
            // Randoop does not test hashCode(), because it may be nondeterministic
            "misc.MyCmeList.hashCode() ignore");

    generateAndTest(
        testEnvironment, options, expectedRegressionTests, expectedErrorTests, coverageChecker);
  }

  /**
   * Test collection generation.
   *
   * <p>Uses collectiongen package in testInput. Expect that generated test will cover all methods
   * of collectiongen.InputClass as long as method input type is a test class. This will include the
   * enum Day and the class AnInputClass, but exclude the enum Season and the class ANonInputClass.
   *
   * <p>Note: if this test is failing coverage for a generic method (the message says a parameter is
   * Object), make sure that there are no overloads of the generic method with more specific
   * arguments in InputClass. If there are, method resolution rules may lead to a call that Randoop
   * thinks is to the generic method turning into a call to a more specific method, leading to
   * coverage issues.
   */
  @Test
  public void runCollectionGenerationTest() {
    SystemTestEnvironment testEnvironment =
        systemTestEnvironmentManager.createTestEnvironment("coll-gen-tests");
    RandoopOptions options = createRandoopOptions(testEnvironment);
    options.setPackageName("gen");
    options.setRegressionBasename("GenRegressionTest");
    options.setErrorBasename("GenErrorTest");
    options.addTestClass("collectiongen.InputClass");
    options.addTestClass("collectiongen.Day");
    options.addTestClass("collectiongen.AnInputClass");
    options.setOption("input-selection", "small-tests");
    options.setOption("generated_limit", "500");
    options.setOption("omit-methods", "hashCode\\(\\)");

    CoverageChecker coverageChecker =
        new CoverageChecker(
            options,
            "collectiongen.AnInputClass.hashCode() ignore",
            "collectiongen.Day.$values() ignore17+",
            "collectiongen.Day.valueOf(java.lang.String) exclude",
            "collectiongen.Day.values() ignore"
            // end of list (line break to permit easier sorting)
            );
    ExpectedTests expectedRegressionTests = ExpectedTests.SOME;
    ExpectedTests expectedErrorTests = ExpectedTests.NONE;
    generateAndTest(
        testEnvironment, options, expectedRegressionTests, expectedErrorTests, coverageChecker);
  }

  /**
   * Test for Enum value assertion generation.
   *
   * <p>Uses examples.Option class in testInput. Only actually tests whether methods are called.
   *
   * <p>Need to scrape generated source file for Enum constant values.
   */
  @Test
  public void runEnumAssertionTest() {
    SystemTestEnvironment testEnvironment =
        systemTestEnvironmentManager.createTestEnvironment("enum-assertions");
    RandoopOptions options = createRandoopOptions(testEnvironment);
    options.setPackageName("check");
    options.setRegressionBasename("EnumCheckRegression");
    options.setErrorBasename("EnumCheckError");
    options.addTestClass("examples.Option");
    options.setOption("input-selection", "small-tests");
    options.setOption("generated_limit", "20");

    ExpectedTests expectedRegressionTests = ExpectedTests.SOME;
    ExpectedTests expectedErrorTests = ExpectedTests.NONE;
    generateAndTest(testEnvironment, options, expectedRegressionTests, expectedErrorTests);
  }

  /** Test what happens when have empty input class names. */
  @Test
  public void runEmptyInputNamesTest() {
    SystemTestEnvironment testEnvironment =
        systemTestEnvironmentManager.createTestEnvironment("empty-names");
    RandoopOptions options = createRandoopOptions(testEnvironment);
    options.addClassList("resources/systemTest/emptyclasslist.txt");
    options.setOption("attempted_limit", "20");

    ProcessStatus result = generate(testEnvironment, options);

    Iterator<String> it = result.outputLines.iterator();
    String line = "";
    while (!line.contains(NO_OPERATIONS_TO_TEST) && it.hasNext()) {
      line = it.next();
    }
    boolean success = line.contains(NO_OPERATIONS_TO_TEST);
    if (!success) {
      System.out.println(result.dump());
    }
    assertTrue(success);
  }

  /**
   * Test for flaky NaN: the value Double.NaN and the computed NaN value are distinct. This means
   * that the same computation over each can have different outcomes, but both are printed as
   * Double.NaN so when run may have a different result from test during generation.
   */
  @Test
  public void runFlakyNaNTest() {
    SystemTestEnvironment testEnvironment =
        systemTestEnvironmentManager.createTestEnvironment("flaky-nan");
    RandoopOptions options = createRandoopOptions(testEnvironment);
    options.addTestClass("examples.NaNBadness");
    options.setRegressionBasename("NaNRegression");
    options.setErrorBasename("NaNError");
    options.setOption("generated_limit", "200");

    ExpectedTests expectedRegressionTests = ExpectedTests.SOME;
    ExpectedTests expectedErrorTests = ExpectedTests.NONE;
    generateAndTest(testEnvironment, options, expectedRegressionTests, expectedErrorTests);
  }

  /**
   * This test case checks that methods that cause flaky tests are categorized as flaky per the
   * tf-idf metric.
   */
  @Test
  public void runFlakyTest() {
    SystemTestEnvironment testEnvironment =
        systemTestEnvironmentManager.createTestEnvironment("flaky-test");
    RandoopOptions options = createRandoopOptions(testEnvironment);
    options.addTestClass("flaky.FlakyClass");
    options.setOption("generated_limit", "1000");
    options.setOption("output_limit", "1000");
    options.setOption("flaky-test-behavior", "OUTPUT");

    CoverageChecker coverageChecker =
        new CoverageChecker(
            options,
            "flaky.FlakyClass.flakyDefaultHashCode() ignore",
            "flaky.FlakyClass.getThree() include",
            "flaky.FlakyClass.getTwo() include",
            "flaky.FlakyClass.multiply(int, int) include"
            // end of list (line break to permit easier sorting)
            );

    List<String> expectedFlakyMethodsInOrder = new ArrayList<>();
    expectedFlakyMethodsInOrder.add("flaky.FlakyClass.flakyDefaultHashCode()");

    generateAndTest(
        testEnvironment,
        options,
        ExpectedTests.DONT_CARE,
        ExpectedTests.DONT_CARE,
        coverageChecker,
        expectedFlakyMethodsInOrder);
  }

  /** This test case verifies that flaky methods are excluded via --omit-methods. */
  @Test
  public void runFlakyOmitMethodsTest() {
    SystemTestEnvironment testEnvironment =
        systemTestEnvironmentManager.createTestEnvironment("flaky-omit-methods-test");
    RandoopOptions options = createRandoopOptions(testEnvironment);
    options.addTestClass("flaky.FlakyClass");
    options.setOption("generated_limit", "1000");
    options.setOption("output_limit", "1000");
    options.setOption("flaky-test-behavior", "OUTPUT");
    options.setOption("omit-methods", "flaky\\.FlakyClass\\.flakyDefaultHashCode\\(\\)");

    CoverageChecker coverageChecker =
        new CoverageChecker(
            options,
            "flaky.FlakyClass.flakyDefaultHashCode() ignore",
            "flaky.FlakyClass.getThree() include",
            "flaky.FlakyClass.getTwo() include",
            "flaky.FlakyClass.multiply(int, int) include"
            // end of list (line break to permit easier sorting)
            );

    List<String> expectedFlakyMethodsInOrder = null;

    generateAndTest(
        testEnvironment,
        options,
        ExpectedTests.DONT_CARE,
        ExpectedTests.DONT_CARE,
        coverageChecker,
        expectedFlakyMethodsInOrder);
  }

  /** Test for inserted test fixtures. */
  @Test
  public void runFixtureTest() {
    SystemTestEnvironment testEnvironment =
        systemTestEnvironmentManager.createTestEnvironment("fixtures");
    RandoopOptions options = createRandoopOptions(testEnvironment);
    options.addTestClass("examples.Dummy");
    options.setRegressionBasename("FixtureRegression");
    options.setOption("junit-before-all", "resources/systemTest/beforeallcode.txt");
    options.setOption("junit-after-all", "resources/systemTest/afterallcode.txt");
    options.setOption("junit-before-each", "resources/systemTest/beforeeachcode.txt");
    options.setOption("junit-after-each", "resources/systemTest/aftereachcode.txt");
    options.setOption("generated_limit", "200");
    options.setFlag("no-error-revealing-tests");

    RandoopRunStatus runStatus = generateAndCompile(testEnvironment, options, false);
    String packageName = options.getPackageName();
    TestRunStatus regressionRunDesc =
        runRegressionTests(testEnvironment, options, ExpectedTests.SOME, runStatus, packageName);

    int beforeAllCount = 0;
    int beforeEachCount = 0;
    int afterAllCount = 0;
    int afterEachCount = 0;
    for (String line : regressionRunDesc.processStatus.outputLines) {
      if (line.contains("Before All")) {
        beforeAllCount++;
      }
      if (line.contains("Before Each")) {
        beforeEachCount++;
      }
      if (line.contains("After All")) {
        afterAllCount++;
      }
      if (line.contains("After Each")) {
        afterEachCount++;
      }
    }

    assertEquals(1, beforeAllCount);
    assertEquals(1, afterAllCount);
    assertEquals(regressionRunDesc.testsRun, beforeEachCount);
    assertEquals(regressionRunDesc.testsRun, afterEachCount);
  }

  /** Runs the FixtureTest except with a driver instead of a JUnit test suite. */
  @Test
  public void runFixtureDriverTest() {
    SystemTestEnvironment testEnvironment =
        systemTestEnvironmentManager.createTestEnvironment("fixture-driver");
    RandoopOptions options = createRandoopOptions(testEnvironment);
    options.addTestClass("examples.Dummy");
    options.setRegressionBasename("FixtureRegression");
    options.setOption("junit-before-all", "resources/systemTest/beforeallcode.txt");
    options.setOption("junit-after-all", "resources/systemTest/afterallcode.txt");
    options.setOption("junit-before-each", "resources/systemTest/beforeeachcode.txt");
    options.setOption("junit-after-each", "resources/systemTest/aftereachcode.txt");
    options.setOption("generated_limit", "200");
    options.setFlag("no-error-revealing-tests");
    options.unsetFlag("junit-reflection-allowed");

    RandoopRunStatus runStatus = generateAndCompile(testEnvironment, options, false);
    String driverName = options.getRegressionBasename() + "Driver";
    List<String> command = new ArrayList<>(7);
    command.add("java");
    command.add("-ea");
    // cannot use randoop.main.GenInputsAbstract.jvm_max_memory due to package clash
    command.add("-Xmx3000m");
    command.add("-XX:+HeapDumpOnOutOfMemoryError");
    command.add("-classpath");
    command.add(testEnvironment.testClassPath);
    command.add(driverName);
    ProcessStatus status = ProcessStatus.runCommand(command);

    int beforeAllCount = 0;
    int beforeEachCount = 0;
    int afterAllCount = 0;
    int afterEachCount = 0;
    for (String line : status.outputLines) {
      if (line.contains("Before All")) {
        beforeAllCount++;
      }
      if (line.contains("Before Each")) {
        beforeEachCount++;
      }
      if (line.contains("After All")) {
        afterAllCount++;
      }
      if (line.contains("After Each")) {
        afterEachCount++;
      }
    }

    assertEquals(1, beforeAllCount);
    assertEquals(1, afterAllCount);
    assertEquals(runStatus.regressionTestCount, beforeEachCount);
    assertEquals(runStatus.regressionTestCount, afterEachCount);
  }

  // TODO figure out why Randoop won't generate the error test for this input class/spec.
  @Test
  public void runConditionInputTest() {
    SystemTestEnvironment testEnvironment =
        systemTestEnvironmentManager.createTestEnvironment("condition-input");
    RandoopOptions options = createRandoopOptions(testEnvironment);
    options.addTestClass("randoop.condition.ClassWithConditions");
    options.setOption(
        "specifications", "resources/systemTest/randoop/condition/classwithconditions.json");
    options.unsetFlag("use-jdk-specifications");
    options.setErrorBasename("ConditionError");
    options.setRegressionBasename("ConditionRegression");
    options.setOption("output_limit", "200");

    // TODO should check for invalid test count
    generateAndTest(testEnvironment, options, ExpectedTests.SOME, ExpectedTests.DONT_CARE);
  }

  /** Test input based on Toradocu tutorial example. */
  @Test
  public void runToradocuExampleTest() {
    SystemTestEnvironment testEnvironment =
        systemTestEnvironmentManager.createTestEnvironment("toradocu-input");
    RandoopOptions options = createRandoopOptions(testEnvironment);
    options.addTestClass("net.Connection");
    options.setOption(
        "specifications", "resources/systemTest/net/net_connection_toradocu_spec.json");
    options.unsetFlag("use-jdk-specifications");
    options.setErrorBasename("ConditionError");
    options.setRegressionBasename("ConditionRegression");
    options.setOption("output_limit", "200");

    // TODO should check for invalid test count
    generateAndTest(testEnvironment, options, ExpectedTests.SOME, ExpectedTests.DONT_CARE);
  }

  // TODO need these 3 together: counts should not change when standard classification changes
  @Test
  public void runToradocuExampleWithInvalidExceptionsTest() {
    SystemTestEnvironment testEnvironment =
        systemTestEnvironmentManager.createTestEnvironment("toradocu-invalid");
    RandoopOptions options = createRandoopOptions(testEnvironment);
    options.addTestClass("net.Connection");
    options.setOption(
        "specifications", "resources/systemTest/net/net_connection_toradocu_spec.json");
    options.unsetFlag("use-jdk-specifications");
    options.setErrorBasename("ConditionError");
    options.setRegressionBasename("ConditionRegression");
    options.setOption("output_limit", "200");
    options.setOption("checked-exception", "INVALID");
    options.setOption("unchecked-exception", "INVALID");

    // TODO should check for invalid test count
    generateAndTest(testEnvironment, options, ExpectedTests.SOME, ExpectedTests.DONT_CARE);
  }

  @Test
  public void runToradocuExampleWithErrorExceptionsTest() {
    SystemTestEnvironment testEnvironment =
        systemTestEnvironmentManager.createTestEnvironment("toradocu-error");
    RandoopOptions options = createRandoopOptions(testEnvironment);
    options.addTestClass("net.Connection");
    options.setOption(
        "specifications", "resources/systemTest/net/net_connection_toradocu_spec.json");
    options.unsetFlag("use-jdk-specifications");
    options.setErrorBasename("ConditionError");
    options.setRegressionBasename("ConditionRegression");
    options.setOption("output_limit", "200");
    options.setOption("checked-exception", "ERROR");
    options.setOption("unchecked-exception", "ERROR");

    // TODO should check for invalid test count
    generateAndTest(testEnvironment, options, ExpectedTests.SOME, ExpectedTests.DONT_CARE);
  }

  @Test
  public void runInheritedToradocuTest() {
    SystemTestEnvironment testEnvironment =
        systemTestEnvironmentManager.createTestEnvironment("toradocu-inherited");
    RandoopOptions options = createRandoopOptions(testEnvironment);
    options.addTestClass("pkg.SubClass");
    options.setOption("specifications", "resources/systemTest/pkg/pkg_subclass_toradocu_spec.json");
    options.unsetFlag("use-jdk-specifications");
    options.setErrorBasename("ConditionError");
    options.setRegressionBasename("ConditionRegression");
    options.setOption("output_limit", "200");

    generateAndTest(testEnvironment, options, ExpectedTests.SOME, ExpectedTests.DONT_CARE);
  }

  /**
   * Tests pre-conditions that throw exceptions. The methods in the class under test with failing
   * preconditions should not be covered by the generated tests.
   *
   * <p>The generation limits are set carefully, since only a few sequences are generated.
   */
  @Test
  public void runConditionWithExceptionTest() {
    SystemTestEnvironment testEnvironment =
        systemTestEnvironmentManager.createTestEnvironment("condition-with-exception");
    RandoopOptions options = createRandoopOptions(testEnvironment);
    options.addTestClass("randoop.condition.ConditionWithException");
    options.setOption(
        "specifications", "resources/systemTest/randoop/condition/condition_with_exception.json");
    options.unsetFlag("use-jdk-specifications");
    options.setFlag("ignore-condition-exception");
    // Exceptions are expected, so don't print alarming messages to the console.
    options.setFlag("ignore-condition-exception-quiet");
    options.setErrorBasename("ConditionError");
    options.setRegressionBasename("ConditionRegression");
    options.setOption("output_limit", "200");
    options.setOption("attempted_limit", "16");

    // These methods should not be called because the pre-conditions throw exceptions
    CoverageChecker coverageChecker =
        new CoverageChecker(
            options,
            "randoop.condition.ConditionWithException.getOne() exclude",
            "randoop.condition.ConditionWithException.getZero() exclude"
            //
            );

    generateAndTest(
        testEnvironment, options, ExpectedTests.SOME, ExpectedTests.NONE, coverageChecker);
  }

  @Test
  public void runInheritedConditionsTest() {
    SystemTestEnvironment testEnvironment =
        systemTestEnvironmentManager.createTestEnvironment("conditions-inherited");
    RandoopOptions options = createRandoopOptions(testEnvironment);
    options.addTestClass("randoop.condition.OverridingConditionsClass");
    options.setOption(
        "specifications", "resources/systemTest/randoop/condition/overridingconditionsclass.json");
    options.unsetFlag("use-jdk-specifications");
    options.setErrorBasename("ConditionsError");
    options.setRegressionBasename("ConditionsRegression");
    options.setOption("output_limit", "200");

    generateAndTest(testEnvironment, options, ExpectedTests.SOME, ExpectedTests.NONE);
  }

  @Test
  public void runSuperclassConditionsTest() {
    SystemTestEnvironment testEnvironment =
        systemTestEnvironmentManager.createTestEnvironment("conditions-superclass");
    RandoopOptions options = createRandoopOptions(testEnvironment);
    options.addTestClass("randoop.condition.OverridingConditionsClass");
    options.setOption(
        "specifications", "resources/systemTest/randoop/condition/conditionsuperclass.json");
    options.unsetFlag("use-jdk-specifications");
    options.setErrorBasename("ConditionsError");
    options.setRegressionBasename("ConditionsRegression");
    options.setOption("output_limit", "200");

    generateAndTest(testEnvironment, options, ExpectedTests.SOME, ExpectedTests.NONE);
  }

  @Test
  public void runInterfaceConditionsTest() {
    SystemTestEnvironment testEnvironment =
        systemTestEnvironmentManager.createTestEnvironment("conditions-interface");
    RandoopOptions options = createRandoopOptions(testEnvironment);
    options.addTestClass("randoop.condition.OverridingConditionsClass");
    options.setOption(
        "specifications", "resources/systemTest/randoop/condition/conditionsinterface.json");
    options.unsetFlag("use-jdk-specifications");
    options.setErrorBasename("ConditionsError");
    options.setRegressionBasename("ConditionsRegression");
    options.setOption("output_limit", "200");

    generateAndTest(testEnvironment, options, ExpectedTests.SOME, ExpectedTests.NONE);
  }

  @Test
  public void runSuperSuperclassConditionsTest() {
    SystemTestEnvironment testEnvironment =
        systemTestEnvironmentManager.createTestEnvironment("conditions-supersuperclass");
    RandoopOptions options = createRandoopOptions(testEnvironment);
    options.addTestClass("randoop.condition.OverridingConditionsClass");
    options.setOption(
        "specifications", "resources/systemTest/randoop/condition/conditionsupersuperclass.json");
    options.unsetFlag("use-jdk-specifications");
    options.setErrorBasename("ConditionsError");
    options.setRegressionBasename("ConditionsRegression");
    options.setOption("output_limit", "200");

    generateAndTest(testEnvironment, options, ExpectedTests.SOME, ExpectedTests.NONE);
  }

  /**
   * recreate problem with tests over Google Guava where value from private enum returned by public
   * method and value used in {@code randoop.test.ObjectCheck} surfaces in test code, creating
   * uncompilable code.
   */
  @Test
  public void runPrivateEnumTest() {
    SystemTestEnvironment testEnvironment =
        systemTestEnvironmentManager.createTestEnvironment("private-enum");
    RandoopOptions options = createRandoopOptions(testEnvironment);
    options.addTestClass("generror.Ints");
    options.setErrorBasename("LexError");
    options.setRegressionBasename("LexRegression");
    options.setOption("attempted_limit", "10000");
    options.setOption("generated_limit", "3000");

    generateAndTest(testEnvironment, options, ExpectedTests.SOME, ExpectedTests.DONT_CARE);
  }

  /** This test uses input classes that result in uncompilable tests. */
  @Test
  public void runInstantiationErrorTest() {
    SystemTestEnvironment testEnvironment =
        systemTestEnvironmentManager.createTestEnvironment("compile-error");
    RandoopOptions options = createRandoopOptions(testEnvironment);
    options.addTestClass("compileerr.WildcardCollection");
    options.setErrorBasename("CompError");
    options.setRegressionBasename("CompRegression");
    options.setOption("attempted_limit", "3000");

    CoverageChecker coverageChecker =
        new CoverageChecker(
            options, "compileerr.WildcardCollection.munge(java.util.List, java.util.List) ignore");
    generateAndTest(
        testEnvironment, options, ExpectedTests.SOME, ExpectedTests.NONE, coverageChecker);
  }

  @Test
  public void runCoveredClassFilterTest() {
    SystemTestEnvironment testEnvironment =
        systemTestEnvironmentManager.createTestEnvironment("covered-class");
    testEnvironment.addJavaAgent(systemTestEnvironmentManager.coveredClassAgentPath);
    RandoopOptions options = createRandoopOptions(testEnvironment);
    options.addClassList("resources/systemTest/instrument/testcase/allclasses.txt");
    options.setOption(
        "require-covered-classes", "resources/systemTest/instrument/testcase/coveredclasses.txt");
    options.setOption("generated_limit", "500");
    options.setOption("output_limit", "250");
    options.setErrorBasename("ExError");
    options.setRegressionBasename("ExRegression");

    CoverageChecker coverageChecker =
        new CoverageChecker(
            options,
            // TODO figure out why this method is not covered.
            "instrument.testcase.A.toString() ignore",
            "instrument.testcase.C.getValue() exclude",
            "instrument.testcase.C.isZero() exclude",
            "instrument.testcase.C.jumpValue() exclude");
    generateAndTest(
        testEnvironment, options, ExpectedTests.SOME, ExpectedTests.NONE, coverageChecker);
  }

  /**
   * Expecting something like.
   *
   * <pre>
   * generation.Dim6Matrix dim6Matrix = new generation.Dim6Matrix();
   * generation.Dim5Matrix copy = dim6Matrix.copy();
   * double d = copy.a1;
   * </pre>
   *
   * which fails at the second line in the JVM because of a bad cast that is not caught using
   * reflection.
   */
  @Test
  public void runBadCopyCastTest() {
    SystemTestEnvironment testEnvironment =
        systemTestEnvironmentManager.createTestEnvironment("bad-copy-cast");
    RandoopOptions options = createRandoopOptions(testEnvironment);
    options.addTestClass("generation.Dim5Matrix");
    options.addTestClass("generation.Dim6Matrix");
    options.setOption("generated_limit", "2000");
    options.setOption("output_limit", "200");

    generateAndTest(testEnvironment, options, ExpectedTests.SOME, ExpectedTests.NONE);
  }

  /** This test tests the contract collection.toArray().length == collection.size() */
  @Test
  public void runBadCollectionSizeTest() {
    SystemTestEnvironment testEnvironment =
        systemTestEnvironmentManager.createTestEnvironment("bad-collection-size");
    RandoopOptions options = createRandoopOptions(testEnvironment);
    options.addTestClass("collections.BadCollection");
    options.setOption("generated_limit", "10");
    options.setOption("output_limit", "10");

    CoverageChecker coverageChecker =
        new CoverageChecker(
            options,
            "collections.BadCollection.add(java.lang.Object) exclude",
            "collections.BadCollection.addAll(java.util.Collection) exclude",
            "collections.BadCollection.clear() exclude",
            "collections.BadCollection.contains(java.lang.Object) exclude",
            "collections.BadCollection.containsAll(java.util.Collection) exclude",
            "collections.BadCollection.isEmpty() exclude",
            "collections.BadCollection.iterator() exclude",
            "collections.BadCollection.remove(java.lang.Object) exclude",
            "collections.BadCollection.removeAll(java.util.Collection) exclude",
            "collections.BadCollection.retainAll(java.util.Collection) exclude",
            "collections.BadCollection.toArray(java.lang.Object[]) exclude"
            // end of list (line break to permit easier sorting)
            );

    generateAndTest(
        testEnvironment, options, ExpectedTests.DONT_CARE, ExpectedTests.SOME, coverageChecker);
  }

  /* Test based on classes from the olajgo library. Has an instantiation error for
      <N> randoop.types.CompoundFunction<N>.<init> : () -> randoop.types.CompoundFunction<N>
      and generates no sequences
  @Test
  public void runAbstractWithRecursiveBoundTest() {
    SystemTestEnvironment testEnvironment =
        systemTestEnvironmentManager.createTestEnvironment("abstract-recursive-bound");
    RandoopOptions options = createRandoopOptions(testEnvironment);
    options.addTestClass("randoop.types.AbstractMultiary"); // abstract shouldn't load
    options.addTestClass("randoop.types.CompoundFunction"); // uses AbstractMultiary
    options.setOption("generated_limit", "1");
    generateAndTest(testEnvironment, options, ExpectedTests.SOME, ExpectedTests.SOME);
  }
  */

  @Test
  public void runSystemExitTest() {
    String classpath =
        systemTestEnvironmentManager.classpath
            + java.io.File.pathSeparator
            + systemTestEnvironmentManager.replacecallAgentPath;
    SystemTestEnvironment testEnvironment =
        systemTestEnvironmentManager.createTestEnvironment(
            "system-exit-test",
            classpath,
            systemTestEnvironmentManager.replacecallAgentPath.toString());
    testEnvironment.addJavaAgent(
        systemTestEnvironmentManager.replacecallAgentPath,
        "--dont-transform=resources/systemTest/replacecall-exclusions.txt");
    RandoopOptions options = createRandoopOptions(testEnvironment);
    options.addTestClass("input.SystemExitClass");
    options.setOption("output_limit", "20");
    options.setOption("generated_limit", "80");
    CoverageChecker coverageChecker =
        new CoverageChecker(options, "input.SystemExitClass.hashCode() ignore");
    generateAndTest(
        testEnvironment, options, ExpectedTests.SOME, ExpectedTests.NONE, coverageChecker);
  }

  @Test
  public void runNoReplacementsTest() {
    String classpath =
        systemTestEnvironmentManager.classpath
            + java.io.File.pathSeparator
            + systemTestEnvironmentManager.replacecallAgentPath;
    SystemTestEnvironment testEnvironment =
        systemTestEnvironmentManager.createTestEnvironment(
            "no-replacement-test",
            classpath,
            systemTestEnvironmentManager.replacecallAgentPath.toString());
    testEnvironment.addJavaAgent(
        systemTestEnvironmentManager.replacecallAgentPath,
        "--dont-transform=resources/systemTest/replacecall-exclusions.txt");
    RandoopOptions options = createRandoopOptions(testEnvironment);
    options.addTestClass("input.NoExitClass");
    options.setOption("output_limit", "20");
    options.setOption("generated_limit", "40");
    CoverageChecker coverageChecker =
        new CoverageChecker(options, "input.NoExitClass.hashCode() exclude");
    generateAndTest(
        testEnvironment, options, ExpectedTests.SOME, ExpectedTests.NONE, coverageChecker);
  }

  @Test
  public void runJDKSpecificationsTest() {
    SystemTestEnvironment testEnvironment =
        systemTestEnvironmentManager.createTestEnvironment("jdk-specification-test");
    RandoopOptions options = createRandoopOptions(testEnvironment);
    options.addTestClass("java7.util7.ArrayList");
    options.addTestClass("java7.util7.LinkedHashSet");
    options.setFlag("use-jdk-specifications");
    options.setOption("output_limit", "800");
    options.setOption("generated_limit", "1600");

    CoverageChecker coverageChecker =
        new CoverageChecker(
            options,
            "java7.util7.ArrayList.addAll(int, java7.util7.Collection) ignore",
            "java7.util7.ArrayList.addAll(java7.util7.Collection) ignore",
            "java7.util7.ArrayList.elementData(int) ignore",
            "java7.util7.ArrayList.fastRemove(int) exclude",
            "java7.util7.ArrayList.hugeCapacity(int) exclude",
            "java7.util7.ArrayList.readObject(java.io.ObjectInputStream) exclude",
            "java7.util7.ArrayList.removeRange(int, int) exclude",
            "java7.util7.ArrayList.subList(int, int) exclude",
            "java7.util7.ArrayList.writeObject(java.io.ObjectOutputStream) exclude"
            // end of list (line break to permit easier sorting)
            );
    generateAndTest(
        testEnvironment, options, ExpectedTests.SOME, ExpectedTests.NONE, coverageChecker);
  }

  /** Test GRT Fuzzing component {@link randoop.generation.GrtFuzzing} */
  @Test
  public void runGrtFuzzingSeedCollectionTest() {
    SystemTestEnvironment testEnvironment =
        systemTestEnvironmentManager.createTestEnvironment("fuzzing-seed-collection");
    RandoopOptions options = createRandoopOptions(testEnvironment);
    options.addTestClass("collections.SeedIntegerCollection");
    options.setOption("output_limit", "20");
    options.setOption("grt-fuzzing", "true");
    options.setOption("grt_fuzzing_stddev", "10000");
    CoverageChecker coverageChecker =
        new CoverageChecker(
            options, "collections.SeedIntegerCollection.handleSeedNotFound() include");
    generateAndTest(
        testEnvironment, options, ExpectedTests.SOME, ExpectedTests.NONE, coverageChecker);
  }

  @Test
  public void runElephantBrainTest() {
    SystemTestEnvironment testEnvironment =
        systemTestEnvironmentManager.createTestEnvironment("elephant-brain-test");
    RandoopOptions options = createRandoopOptions(testEnvironment);
    options.addTestClass("misc.elephantbrain.ElephantBrainTest");
    options.addTestClass("misc.elephantbrain.GrandParent");
    options.addTestClass("misc.elephantbrain.Parent");
    options.addTestClass("misc.elephantbrain.ChildA");
    options.addTestClass("misc.elephantbrain.ChildB");
    options.setOption("cast_to_run_time_type", "true");
    options.setOption("output_limit", "50");
    options.setOption("generated_limit", "100");

    CoverageChecker coverageChecker =
        new CoverageChecker(
            options,
            "misc.elephantbrain.ElephantBrainTest.testA() include",
            "misc.elephantbrain.ElephantBrainTest.testB() include",
            "misc.elephantbrain.ElephantBrainTest.testP() exclude",
            "misc.elephantbrain.GrandParent.toString() ignore");
    generateAndTest(
        testEnvironment, options, ExpectedTests.SOME, ExpectedTests.NONE, coverageChecker);
  }

  /** Test Nonnull methods. */
  @Test
  public void NonNullCollectionTest() {
    SystemTestEnvironment testEnvironment =
        systemTestEnvironmentManager.createTestEnvironment("non-null-check");
    RandoopOptions options = createRandoopOptions(testEnvironment);
    options.addTestClass("collections.NonNullCollection");
    options.setOption("output_limit", "20");
    generateAndTest(testEnvironment, options, ExpectedTests.SOME, ExpectedTests.NONE);
  }

<<<<<<< HEAD
  // Test randoop.generation.DemandDrivenInputCreation
  @Test
  public void runDemandDrivenTest() {
    SystemTestEnvironment testEnvironment =
        systemTestEnvironmentManager.createTestEnvironment("demand-driven-test");
    RandoopOptions options = createRandoopOptions(testEnvironment);
    options.addTestClass("randoop.test.A");
    options.setOption("demand_driven", "true");
    options.setOption("output_limit", "100");
    options.setOption("generated_limit", "200");

    generateAndTest(testEnvironment, options, ExpectedTests.SOME, ExpectedTests.NONE);
=======
  @Test
  public void UnaryObserverPurityEnforcementTest() {
    SystemTestEnvironment testEnvironment =
        systemTestEnvironmentManager.createTestEnvironment("unary-observer-purity-enforcement");
    RandoopOptions options = createRandoopOptions(testEnvironment);
    options.addTestClass("misc.PureStaticUnaryMethodExample");
    options.setOption("generated_limit", "100");
    generateAndTest(
        testEnvironment,
        options,
        ExpectedTests.SOME,
        ExpectedTests.NONE,
        new CoverageChecker(
            options,
            "misc.PureStaticUnaryMethodExample.describeLength(java.lang.String) ignore",
            "misc.PureStaticUnaryMethodExample.printAndStore(java.lang.String) ignore"));
>>>>>>> 24580361
  }

  /* ------------------------------ utility methods ---------------------------------- */

  /**
   * Runs a standard system test:
   *
   * <ol>
   *   <li>runs Randoop and compiles the generated tests,
   *   <li>checks that the number of generated tests meets the expectation (none or some),
   *   <li>runs any generated tests,
   *   <li>checks that types of tests run as expected,
   *   <li>checks that suspected flaky methods are identified as expected.
   * </ol>
   *
   * @param environment the working environment
   * @param options the Randoop command-line arguments
   * @param expectedRegression the minimum expected number of regression tests
   * @param expectedError the minimum expected number of error tests
   * @param coverageChecker the expected code coverage checker
   * @param expectedFlakyMethodNames the first few expected suspected flaky method names that must
   *     appear in this order. If this parameter is null, Randoop should output no flaky methods.
   */
  private void generateAndTest(
      SystemTestEnvironment environment,
      RandoopOptions options,
      ExpectedTests expectedRegression,
      ExpectedTests expectedError,
      CoverageChecker coverageChecker,
      List<String> expectedFlakyMethodNames) {

    if (expectedError == ExpectedTests.NONE) {
      options.setFlag("stop-on-error-test");
    }

    RandoopRunStatus runStatus = generateAndCompile(environment, options, false);

    List<String> generatedFlakyMethodNames = runStatus.suspectedFlakyMethodNames;
    if (expectedFlakyMethodNames == null) {
      assertTrue(generatedFlakyMethodNames.isEmpty());
    } else {
      // Assert that the flaky methods identified are present and in the order expected.
      assertTrue(generatedFlakyMethodNames.size() >= expectedFlakyMethodNames.size());
      for (int i = 0; i < expectedFlakyMethodNames.size(); i++) {
        assertEquals(
            "Mismatch at position " + i,
            expectedFlakyMethodNames.get(i),
            generatedFlakyMethodNames.get(i));
      }
    }

    String packageName = options.getPackageName();

    TestRunStatus regressionRunDesc =
        runRegressionTests(environment, options, expectedRegression, runStatus, packageName);

    TestRunStatus errorRunDesc =
        runErrorTests(environment, options, expectedError, runStatus, packageName);

    coverageChecker.checkCoverage(regressionRunDesc, errorRunDesc);
  }

  /**
   * Runs a standard system test:
   *
   * <ol>
   *   <li>runs Randoop and compiles the generated tests,
   *   <li>checks that the number of generated tests meets the expectation (none or some),
   *   <li>runs any generated tests,
   *   <li>checks that types of tests run as expected.
   * </ol>
   *
   * @param environment the working environment
   * @param options the Randoop command-line arguments
   * @param expectedRegression the minimum expected number of regression tests
   * @param expectedError the minimum expected number of error tests
   * @param coverageChecker the expected code coverage checker
   */
  private void generateAndTest(
      SystemTestEnvironment environment,
      RandoopOptions options,
      ExpectedTests expectedRegression,
      ExpectedTests expectedError,
      CoverageChecker coverageChecker) {

    generateAndTest(
        environment,
        options,
        expectedRegression,
        expectedError,
        coverageChecker,
        Collections.emptyList());
  }

  /**
   * Performs a standard test of Randoop including a check of coverage that assumes all declared
   * methods of the classes under test should be covered.
   *
   * @param environment the working environment of the test
   * @param options the Randoop options
   * @param expectedRegression the minimum expected number of regression tests
   * @param expectedError the minimum expected error tests
   */
  private void generateAndTest(
      SystemTestEnvironment environment,
      RandoopOptions options,
      ExpectedTests expectedRegression,
      ExpectedTests expectedError) {
    generateAndTest(
        environment, options, expectedRegression, expectedError, new CoverageChecker(options));
  }

  /**
   * Checks that the expected number of error-revealing tests have been generated, and if any are
   * expected runs them, captures and returns the result.
   *
   * @param environment the working environment for the test
   * @param options the Randoop options
   * @param expectedError the quantifier for the expected number of error tests
   * @param runStatus the status of the Randoop run
   * @param packageName the package name for generated tests
   * @return the {@link TestRunStatus} for running the error tests, may be null
   */
  private TestRunStatus runErrorTests(
      SystemTestEnvironment environment,
      RandoopOptions options,
      ExpectedTests expectedError,
      RandoopRunStatus runStatus,
      String packageName) {
    TestRunStatus errorRunDesc = null;
    String errorBasename = options.getErrorBasename();
    switch (expectedError) {
      case SOME:
        assertNotEquals("Test suite should have error tests", 0, runStatus.errorTestCount);
        try {
          errorRunDesc = TestRunStatus.runTests(environment, packageName, errorBasename);
        } catch (IOException e) {
          fail("Exception collecting coverage from error tests: " + e.getMessage());
        }
        assertTrue("JUnit should exit with error", errorRunDesc.processStatus.exitStatus != 0);
        if (errorRunDesc.testsFail != errorRunDesc.testsRun) {
          for (String line : errorRunDesc.processStatus.outputLines) {
            System.err.println(line);
          }
          fail(
              "All error tests should fail, but "
                  + errorRunDesc.testsSucceed
                  + " error tests passed");
        }
        break;
      case NONE:
        if (runStatus.errorTestCount != 0) {
          // TODO: should output the error tests.  Print the file?
          StringBuilder message = new StringBuilder();
          message.append(
              String.format(
                  "Test suite should have no error tests, but has %d:%n%n",
                  runStatus.errorTestCount));

          String packageString = options.getPackageName();
          String packagePathString = packageString == null ? "" : packageString.replace('.', '/');
          Path srcDir = environment.sourceDir.resolve(packagePathString);
          try (DirectoryStream<Path> testFiles =
              Files.newDirectoryStream(srcDir, errorBasename + "*.java")) {
            for (Path path : testFiles) {
              message.append(FileUtils.readFileToString(path.toFile(), (String) null));
              message.append(lineSep);
            }
          } catch (IOException e) {
            // The user can do nothing about this, and the test failure is more important.
            System.out.println("Ignoring error:");
            e.printStackTrace(System.out);
          }
          fail(message.toString());
        }
        break;
      case DONT_CARE:
        break;
    }
    return errorRunDesc;
  }

  /**
   * Checks that the expected number of regression tests have been generated, and if so runs them,
   * captures and returns the results.
   *
   * @param environment the working environment of the test
   * @param options the Randoop options
   * @param expectedRegression the quantifier for expected regression tests
   * @param runStatus the Randoop run status
   * @param packageName the package name for generated tests
   * @return the {@link TestRunStatus} for the execution of the regression tests, null if there are
   *     none
   */
  private TestRunStatus runRegressionTests(
      SystemTestEnvironment environment,
      RandoopOptions options,
      ExpectedTests expectedRegression,
      RandoopRunStatus runStatus,
      String packageName) {
    TestRunStatus regressionRunDesc = null;
    if (expectedRegression == ExpectedTests.NONE) {
      if (runStatus.regressionTestCount != 0) {
        fail(
            "Test suite should have no regression tests, but has " + runStatus.regressionTestCount);
      }
    } else if (expectedRegression == ExpectedTests.SOME
        || (expectedRegression == ExpectedTests.DONT_CARE && runStatus.regressionTestCount > 0)) {
      assertNotEquals("...has regression tests", 0, runStatus.regressionTestCount);
      String regressionBasename = options.getRegressionBasename();
      try {
        regressionRunDesc = TestRunStatus.runTests(environment, packageName, regressionBasename);
      } catch (IOException e) {
        fail("Exception collecting coverage from regression tests: " + e.getMessage());
      }
      if (regressionRunDesc.processStatus.exitStatus != 0) {
        for (String line : regressionRunDesc.processStatus.outputLines) {
          System.err.println(line);
        }
        System.err.printf("environment = %s%n", environment);
        System.err.printf("options = %s%n", options);
        System.err.printf("expectedRegression = %s%n", expectedRegression);
        System.err.printf("runStatus = %s%n", runStatus);
        System.err.printf("packageName = %s%n", packageName);
        fail("JUnit should exit properly, see diagnostics above");
      }
      if (regressionRunDesc.testsSucceed != regressionRunDesc.testsRun) {
        for (String line : regressionRunDesc.processStatus.outputLines) {
          System.err.println(line);
        }
        fail(
            "All regression tests should pass, but "
                + regressionRunDesc.testsFail
                + " regression tests failed");
      }
    } else if (expectedRegression == ExpectedTests.DONT_CARE
        && runStatus.regressionTestCount == 0) {
      // nothing to do
    } else {
      throw new Error("Unexpected fallthrough");
    }
    return regressionRunDesc;
  }

  /**
   * Runs Randoop using the given test environment and options, printing captured output to standard
   * output. Failure of Randoop may be allowed by passing true for {@code allowRandoopFailure},
   * otherwise, the test will fail.
   *
   * @param environment the working environment for the test
   * @param options the Randoop options
   * @param allowRandoopFailure flag whether to allow Randoop failure
   * @return the captured {@link RandoopRunStatus} from running Randoop
   */
  private RandoopRunStatus generateAndCompile(
      SystemTestEnvironment environment, RandoopOptions options, boolean allowRandoopFailure) {
    RandoopRunStatus runStatus =
        RandoopRunStatus.generateAndCompile(environment, options, allowRandoopFailure);

    if (!allowRandoopFailure) {
      System.out.println("Randoop:");
      boolean prevLineIsBlank = false;
      for (String line : runStatus.processStatus.outputLines) {
        if ((line.isEmpty() && !prevLineIsBlank)
            || (!line.isEmpty() && !line.startsWith("Progress update:"))) {
          System.out.println(line);
        }
        prevLineIsBlank = line.isEmpty();
      }
    }
    return runStatus;
  }

  private ProcessStatus generate(SystemTestEnvironment testEnvironment, RandoopOptions options) {
    ProcessStatus status = RandoopRunStatus.generate(testEnvironment, options);

    System.out.println("Randoop:");
    boolean prevLineIsBlank = false;
    for (String line : status.outputLines) {
      if ((line.isEmpty() && !prevLineIsBlank)
          || (!line.isEmpty() && !line.startsWith("Progress update:"))) {
        System.out.println(line);
      }
      prevLineIsBlank = line.isEmpty();
    }
    return status;
  }
}<|MERGE_RESOLUTION|>--- conflicted
+++ resolved
@@ -1705,20 +1705,6 @@
     generateAndTest(testEnvironment, options, ExpectedTests.SOME, ExpectedTests.NONE);
   }
 
-<<<<<<< HEAD
-  // Test randoop.generation.DemandDrivenInputCreation
-  @Test
-  public void runDemandDrivenTest() {
-    SystemTestEnvironment testEnvironment =
-        systemTestEnvironmentManager.createTestEnvironment("demand-driven-test");
-    RandoopOptions options = createRandoopOptions(testEnvironment);
-    options.addTestClass("randoop.test.A");
-    options.setOption("demand_driven", "true");
-    options.setOption("output_limit", "100");
-    options.setOption("generated_limit", "200");
-
-    generateAndTest(testEnvironment, options, ExpectedTests.SOME, ExpectedTests.NONE);
-=======
   @Test
   public void UnaryObserverPurityEnforcementTest() {
     SystemTestEnvironment testEnvironment =
@@ -1735,7 +1721,20 @@
             options,
             "misc.PureStaticUnaryMethodExample.describeLength(java.lang.String) ignore",
             "misc.PureStaticUnaryMethodExample.printAndStore(java.lang.String) ignore"));
->>>>>>> 24580361
+  }
+
+  // Test randoop.generation.DemandDrivenInputCreation
+  @Test
+  public void runDemandDrivenTest() {
+    SystemTestEnvironment testEnvironment =
+        systemTestEnvironmentManager.createTestEnvironment("demand-driven-test");
+    RandoopOptions options = createRandoopOptions(testEnvironment);
+    options.addTestClass("randoop.test.A");
+    options.setOption("demand_driven", "true");
+    options.setOption("output_limit", "100");
+    options.setOption("generated_limit", "200");
+
+    generateAndTest(testEnvironment, options, ExpectedTests.SOME, ExpectedTests.NONE);
   }
 
   /* ------------------------------ utility methods ---------------------------------- */
