package randoop.test;

import java.util.ArrayList;
import java.util.List;

import randoop.main.GenInputsAbstract;
import randoop.operation.Operation;
<<<<<<< HEAD
=======
import randoop.reflection.OperationExtractor;
>>>>>>> 1cd489b3
import randoop.sequence.ForwardGenerator;
import randoop.sequence.Sequence;
import randoop.test.treeadd.TreeAdd;
import randoop.test.treeadd.TreeNode;
import randoop.util.Reflection;

import junit.framework.TestCase;

public class ForwardExplorerTests2 extends TestCase {

  public void test5() throws Exception {

    // This test throws Randoop into an infinite loop. Disabling
    // TODO look into it.
    if (true) return;

    List<Class<?>> classes = new ArrayList<Class<?>>();
    classes.add(TreeNode.class);
    classes.add(TreeAdd.class);

    System.out.println(classes);

    //SimpleExplorer exp = new SimpleExplorer(classes, Long.MAX_VALUE, 100);
<<<<<<< HEAD
    List<Operation> model = Reflection.getStatements(classes, null);
=======
    List<Operation> model = OperationExtractor.getOperations(classes, null);
    assertTrue("model should not be empty", model.size() != 0);
>>>>>>> 1cd489b3
    ForwardGenerator exp =
      new ForwardGenerator(model, Long.MAX_VALUE, 100, null, null, null, null);
    GenInputsAbstract.forbid_null = false;
    exp.explore();
    for (Sequence s : exp.allSequences()) {
      s.toCodeString();
    }
  }

}<|MERGE_RESOLUTION|>--- conflicted
+++ resolved
@@ -5,10 +5,7 @@
 
 import randoop.main.GenInputsAbstract;
 import randoop.operation.Operation;
-<<<<<<< HEAD
-=======
 import randoop.reflection.OperationExtractor;
->>>>>>> 1cd489b3
 import randoop.sequence.ForwardGenerator;
 import randoop.sequence.Sequence;
 import randoop.test.treeadd.TreeAdd;
@@ -32,12 +29,8 @@
     System.out.println(classes);
 
     //SimpleExplorer exp = new SimpleExplorer(classes, Long.MAX_VALUE, 100);
-<<<<<<< HEAD
-    List<Operation> model = Reflection.getStatements(classes, null);
-=======
     List<Operation> model = OperationExtractor.getOperations(classes, null);
     assertTrue("model should not be empty", model.size() != 0);
->>>>>>> 1cd489b3
     ForwardGenerator exp =
       new ForwardGenerator(model, Long.MAX_VALUE, 100, null, null, null, null);
     GenInputsAbstract.forbid_null = false;
