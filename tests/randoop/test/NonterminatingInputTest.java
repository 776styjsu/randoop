--- conflicted
+++ resolved
@@ -17,12 +17,8 @@
   public void test() throws SecurityException, NoSuchMethodException {
 
     Sequence s = new Sequence();
-<<<<<<< HEAD
-    s = s.extend(ConstructorCall.getRConstructor(Looper.class.getConstructor()), new ArrayList<Variable>());
-=======
     ConstructorCall con = ConstructorCall.getConstructorCall(Looper.class.getConstructor());
     s = s.extend(con, new ArrayList<Variable>());
->>>>>>> 1cd489b3
     int oldTimeout = ReflectionExecutor.timeout;
     ReflectionExecutor.timeout = 500;
     ExecutableSequence es = new ExecutableSequence(s);
