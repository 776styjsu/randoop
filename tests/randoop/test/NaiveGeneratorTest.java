package randoop.test;

import java.io.IOException;
import java.util.ArrayList;
import java.util.List;

import randoop.experiments.RandomWalkGenerator;
import randoop.operation.Operation;
<<<<<<< HEAD
import randoop.util.Reflection;
=======
import randoop.reflection.OperationExtractor;

import junit.framework.TestCase;
>>>>>>> 1cd489b3

import junit.framework.TestCase;

public class NaiveGeneratorTest extends TestCase {

  public void test() throws IOException {

    List<Class<?>> classes = new ArrayList<Class<?>>();
    classes.add(ArrayList.class);
    classes.add(Object.class);
    
<<<<<<< HEAD
    List<Operation> statements = Reflection.getStatements(classes, null);
=======
    List<Operation> statements = OperationExtractor.getOperations(classes, null);
>>>>>>> 1cd489b3

    RandomWalkGenerator gen = new RandomWalkGenerator(statements, Long.MAX_VALUE, 1000000, null, null, null, null);

    gen.explore();
  }
}<|MERGE_RESOLUTION|>--- conflicted
+++ resolved
@@ -6,13 +6,9 @@
 
 import randoop.experiments.RandomWalkGenerator;
 import randoop.operation.Operation;
-<<<<<<< HEAD
-import randoop.util.Reflection;
-=======
 import randoop.reflection.OperationExtractor;
 
 import junit.framework.TestCase;
->>>>>>> 1cd489b3
 
 import junit.framework.TestCase;
 
@@ -24,11 +20,7 @@
     classes.add(ArrayList.class);
     classes.add(Object.class);
     
-<<<<<<< HEAD
-    List<Operation> statements = Reflection.getStatements(classes, null);
-=======
     List<Operation> statements = OperationExtractor.getOperations(classes, null);
->>>>>>> 1cd489b3
 
     RandomWalkGenerator gen = new RandomWalkGenerator(statements, Long.MAX_VALUE, 1000000, null, null, null, null);
 
