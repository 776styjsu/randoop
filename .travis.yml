--- conflicted
+++ resolved
@@ -1,17 +1,5 @@
 language: generic
 
-<<<<<<< HEAD
-## Sometimes, the cache becomes corrupted and it needs to be reset by
-## commenting these lines out and then re-enabling them after a successuful job.
-# before_cache:
-#   - rm -f  $HOME/.gradle/caches/modules-2/modules-2.lock
-#   - rm -fr $HOME/.gradle/caches/*/plugin-resolution/
-# cache:
-#   directories:
-#     - $HOME/.gradle/caches/
-#     - $HOME/.gradle/wrapper/
-#     - $HOME/.m2/
-=======
 ## Sometimes, the Gradle cache becomes corrupted and must be reset.
 ## Clear the cache by deleting it at https://travis-ci.com/ORG/REPO/caches .
 before_cache:
@@ -22,7 +10,6 @@
     - $HOME/.gradle/caches/
     - $HOME/.gradle/wrapper/
     - $HOME/.m2/
->>>>>>> 1046dae2
 
 services:
   - docker
