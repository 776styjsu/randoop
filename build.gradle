/*
 * build.gradle for Randoop
 *
 * Quick instructions: in project directory run with command
 *   ./gradlew build
 */

plugins {
  /*
   * Setup gradle-git so can clone plume-lib
   * https://github.com/ajoberstar/gradle-git
   */
  id 'org.ajoberstar.grgit' version '1.4.2'

  /*
   * Plugin that applies Google-Java-format to the Java files in the project.
   * https://github.com/sherter/google-java-format-gradle-plugin
   */
  id 'com.github.sherter.google-java-format' version '0.2'
}

/* Common build configuration for Randoop and agents */
allprojects {

  /* This project and agent subprojects are Java projects */
  apply plugin: 'java'
  apply plugin: 'eclipse'
  apply plugin: 'idea'
  sourceCompatibility = 1.7
  targetCompatibility = 1.7

  /* Use Maven Central when have external dependencies */
  repositories {
    mavenCentral()
    jcenter()
  }

  /* Randoop version number - added to generated jar files */
  version = '2.1.4'
}

/******
 * Configuration specific to Randoop and not agents
 * Configuration for agent FOO appears in agents/FOO/FOO.gradle .
 ******/

description = "Randoop automated test generation"

/* Root for working directories for system test generated files */
def workingDirectories = "$buildDir/working-directories"

sourceSets {
  /* JUnit tests that must be run with -javaagent */
  agentTest {
    java {
      srcDir 'src/agenttest/java'
    }
    resources {
      srcDir 'src/agenttest/resources'
    }
  }

  /* system tests */
  systemTest {
    java {
      srcDir 'src/systemtest/java'
    }
    resources {
      srcDir 'src/systemtest/resources'
    }
    output.dir(workingDirectories, builtBy: 'generateWorkingDirs')
  }

  /* Code sets used by system tests. There are no actual tests here. */
  testInput {
    java {
      srcDir 'src/testinput/java'
    }
    resources {
      srcDir 'src/testinput/resources'
    }
  }
}

configurations {
  manual {
    description = "Generate user and developer documentation"
  }

  /*
   * The agent tests are JUnit tests run with the exercised-class-agent, so
   * borrow from unit test configurations.
   */
  agentTestCompile.extendsFrom testCompile
  agentTestRuntime.extendsFrom testRuntime

  systemTestCompile.extendsFrom testCompile
  systemTestRuntime.extendsFrom testRuntime
}

dependencies {
  /* Randoop uses local copy of Plume */
  compile files('lib/plume.jar')

  /* sourceSet test uses JUnit and some use testInput source set */
  testCompile group: 'junit', name: 'junit', version: '4.+'
  testCompile sourceSets.testInput.output

  /*
   * sourceSet agentTest uses output from main sourceSet, and agent projects.
   * (Also, see configuration block.)
   */
  agentTestCompile sourceSets.main.output
  agentTestRuntime project(':exercised-class')

  /*
   * source set systemTest
   */
   systemTestCompile sourceSets.main.output
   /*
    * system tests use system-rules for capturing output of Randoop runs
    * http://stefanbirkner.github.io/system-rules/
    */
   systemTestCompile group: 'com.github.stefanbirkner', name: 'system-rules', version: '1.16.0'
   systemTestCompile group: 'org.hamcrest', name: 'hamcrest-all', version: '1.3'
   systemTestRuntime sourceSets.testInput.output

  /*
   * sourceSet testInput depends on output of main.
   * Also, src/testinput/java/ps1/RatPolyTest.java uses JUnit
   */
  testInputCompile sourceSets.main.output
  testInputCompile group: 'junit', name: 'junit', version: '4.+'

  /*
   * building documentation uses Options doclet that is part of plume, and
   * requires compiled source.
   */
  manual files('lib/plume.jar')
  manual sourceSets.main.output
}

/*
 * Configuration for compilation.
 */

compileJava.options.compilerArgs = ['-Xlint','-g','-Xlint:-classfile']
compileTestJava.options.compilerArgs = ['-g','-Xlint:-classfile']
compileAgentTestJava.options.compilerArgs = ['-g','-Xlint:-classfile']
compileSystemTestJava.options.compilerArgs = ['-g','-Xlint:-classfile']
compileTestInputJava.options.compilerArgs = ['-nowarn','-g','-Xlint:-classfile']

/*
 * Configuration for testing.
 * In terms of build, we have two kinds of tests, both using JUnit.
 *   * Those in src/agenttest require the exercised-class Java agent.
 *   * Those in src/test are run without the agent.
 *     This second group includes tests that run the full Randoop over
 *     classes that (mostly) are located in src/testinput.
 */

/*
 * Configuration of test task from Java plugin.
 * Runs all tests in test sourceSet except those excluded below.
 */
test {
  /*
   * Set the working directory for JUnit tests to the resources directory
   * instead of the project directory.
   */
  workingDir = file("$buildDir/resources")

  /*
   * Show as much as possible to console.
   */
  testLogging {
    showStandardStreams = true
    exceptionFormat = 'full'
  }

  /* Turn off HTML reports -- handled by testReport task */
  reports.html.enabled = false

  /*
   * Problematic tests excluded during Gradle setup that need to be evaluated.
   * Unless otherwise noted, these are tests that were not previously run by
   * Makefile. However, some included tests were also not run, but are not
   * failing.
   */
  exclude 'randoop/test/NonterminatingInputTest.*'
  exclude 'randoop/test/EmptyTest.*'
  exclude 'randoop/test/RandoopPerformanceTest.*' /* had target but not run */
  exclude 'randoop/test/ForwardExplorerPerformanceTest.*'
  exclude 'randoop/test/Test_SomeDuplicates.*'
  exclude 'randoop/test/Test_SomePass.*'
  exclude 'randoop/operation/OperationParserTests.*'
}

/*
 * Configuration of agentTest task.
 * Runs JUnit with exercised-class Java agent over all classes in agentTest
 * sourceSet.
 * Requires that exercised-class jar file copied into Randoop build/libs.
 */
task agentTest(type: Test, dependsOn: 'copyJars') {
  /*
   * Set the working directory for JUnit tests to the resources directory
   * instead of the project directory.
   */
  workingDir = sourceSets.agentTest.output.resourcesDir
  testClassesDir = sourceSets.agentTest.output.classesDir
  classpath = sourceSets.agentTest.runtimeClasspath
  jvmArgs "-javaagent:$buildDir/libs/exercised-class-$version"+".jar"

  /*
   * Show as much as possible to console.
   */
  testLogging {
    showStandardStreams = true
    exceptionFormat = 'full'
  }

  /* Turn off HTML reports -- handled by testReport task */
  reports.html.enabled = false
}

/*
 * Link the agentTest task into project check task. Includes agent tests into
 * the project build task.
 */
check.dependsOn agentTest

/*
 * Task to build the root directory of working directories used by the
 * JUnit tests in the systemTest task.
 */
task generateWorkingDirs {
  doLast {
    def generated = file(workingDirectories)
    if (! generated.exists()) {
      generated.mkdir()
    }
  }
}

/*
 * Configuration of the systemTest task.
 * Runs JUnit over all classes in systemTest sourceSet.
 * JUnit tests assume that working directories can be found in the build directory.
 */
task systemTest(type: Test, dependsOn: generateWorkingDirs) {
  workingDir = file("$buildDir")
  testClassesDir = sourceSets.systemTest.output.classesDir
  classpath = sourceSets.systemTest.runtimeClasspath

  /*
   * Show as much as possible to console.
   */
  testLogging {
    showStandardStreams = true
    exceptionFormat = 'full'
  }

  /* Turn off HTML reports -- handled by testReport task */
  reports.html.enabled = false
}

/*
 * Link the systemTest task into the project check task.
 * Includes system tests into the project build task.
 */
check.dependsOn systemTest

tasks.withType(Test) {
 /*
  * Set the destination directory for JUnit XML output files
  */
  reports.junitXml.destination = file("$buildDir/test-results/${name}")
 /*
  * Set the heap size and GC for running tests.
  */
  jvmArgs '-Xmx384m', '-XX:+UseG1GC', '-XX:SoftRefLRUPolicyMSPerMB=250'
}

/*
 * Configuration of task to write HTML reports into build/reports/allTests for
 * all tests.
 * [
 *   Note that this may not work correctly if different Test tasks use the same
 *   test classes. Fine here because sourceSets use different packages for test
 *   classes.
 * ]
 */
task testReport(type: TestReport) {
  description "Creates HTML reports for tests results"
  destinationDir = file("$buildDir/reports/allTests")
  reportOn tasks.withType(Test)
}

//****************** Building distribution *****************

/*
 * Only want the jar file to include class files from main source set.
 * (Task part of build by default.)
 */
jar {
  from sourceSets.main.output
}

// want to archive locally
uploadArchives {
  repositories {
    flatDir {
      dirs 'dist'
    }
  }
}

task copyJars(type: Copy, dependsOn: [':exercised-class:jar', ':mapcall:jar']) {
  from subprojects.collect { it.tasks.withType(Jar) }
  into "$buildDir/libs"
}

/********************* Building manual *******************/
/*
 * Goal is to create the contents of the manual directory deployed to gh-pages
 * branch. Has structure:
 *   docs/
 *     api/ - contains javadoc for main source set
 *     manual/
 *       dev.html - developer documentation
 *       index.html - user documentation
 *       *example.txt - example configuration files for user manual
 *       stylesheets/ - contains css file for web pages
 */

/*
 * Set destination directory to build/docs/api, and restrict to classes in
 * main sourceSet.
 */
javadoc {
  destinationDir = file("${buildDir}/docs/api")
  source sourceSets.main.allJava
}

/*
 * Get the plume-lib repo using gradle-git, and save into utils/plume-lib
 */
task clone << {
  def plumeFolder = file("$buildDir/utils/plume-lib")
  if ( ! plumeFolder.exists() ) {
    org.ajoberstar.grgit.Grgit.clone(dir: plumeFolder, uri: 'https://github.com/mernst/plume-lib.git')
  } else {
    println("WARNING: not cloning plume-lib because already exists.")
    println("         Force clone by running after clean")
  }
}

/*
 * Configuration of updateUserTOC task to update the table-of-contents for the
 * user documentation.
 * Operates on original file: doc/index.html
 */
task updateUserTOC(type:Exec, dependsOn: 'clone') {
  executable "$buildDir/utils/plume-lib/bin/html-update-toc"
  args  "doc/index.html"
  environment PATH: "$System.env.PATH:$buildDir/utils/plume-lib/bin"
}

/* Configuration of task updateDevTOC to update table of contents in developer
 * documentation.
 * Operates on original file: doc/dev.html
 */
task updateDevTOC(type:Exec, dependsOn: 'clone') {
  executable "$buildDir/utils/plume-lib/bin/html-update-toc"
  args "doc/dev.html"
  environment PATH: "$System.env.PATH:$buildDir/utils/plume-lib/bin"
}

/*
 * Configuration of generateOptionsDoc task that applies plume.OptionsDoclet
 * to doc/index.html to add command-line arguments extracted from the given
 * @Option annotated classes. Writes resulting file as build/docs/manual/index.html
 */
task generateOptionsDoc(type: Javadoc, dependsOn: ['assemble', 'javadoc', 'updateUserTOC']) {
  source sourceSets.main.allJava
  classpath = sourceSets.main.runtimeClasspath + sourceSets.main.compileClasspath
  title = "" // workaround to Javadoc task wanting to spit out title
  destinationDir = file("${buildDir}/docs/manual")
  options.docletpath = configurations.manual.files.asType(List)
  options.doclet = "plume.OptionsDoclet"
  options.addStringOption("outfile", "index.html")
  options.addStringOption("docfile", "doc/index.html")
}

/*
 * Configuration of copyManual task that copies files (other than doc/index.html)
 * into build/docs/manual directory.
 * These files include the developer documentation and text for example Randoop
 * config files.
 */
task copyManual(type:Copy, dependsOn: 'updateDevTOC') {
  from ('doc') {
    include 'dev.html'
    include '*_example.txt'
  }
  from ('doc/stylesheets') {
    into 'stylesheets'
  }
  into "${buildDir}/docs/manual"
}

/*
 * Configuration of manual task to generate/update and move documentation into
 * build/docs directory.
 */
task manual(type: DefaultTask, dependsOn: ['copyManual', 'generateOptionsDoc', 'javadoc']) {
  description "Generates, updates and moves documentation into build/docs"
}

/*************** Gradle Wrapper ******************/
/* Declares the Gradle version to be used when the wrapper is built */
task wrapper(type: Wrapper) {
<<<<<<< HEAD
  gradleVersion = '2.12'
=======
  description "Configure Gradle Wrapper for this project"
  gradleVersion = '2.12'
}

/*************** Other tool configs *************/
/* Run etags on */
task tags(type: Exec, dependsOn: 'clone') {
  description "Run etags over all Java source files in the project."
  environment PATH: "$System.env.PATH:$buildDir/utils/plume-lib/bin"
  commandLine "bash", "-c", "find src/ -name *.java | sort-directory-order | xargs etags"
>>>>>>> 14d020b5
}<|MERGE_RESOLUTION|>--- conflicted
+++ resolved
@@ -421,9 +421,6 @@
 /*************** Gradle Wrapper ******************/
 /* Declares the Gradle version to be used when the wrapper is built */
 task wrapper(type: Wrapper) {
-<<<<<<< HEAD
-  gradleVersion = '2.12'
-=======
   description "Configure Gradle Wrapper for this project"
   gradleVersion = '2.12'
 }
@@ -434,5 +431,4 @@
   description "Run etags over all Java source files in the project."
   environment PATH: "$System.env.PATH:$buildDir/utils/plume-lib/bin"
   commandLine "bash", "-c", "find src/ -name *.java | sort-directory-order | xargs etags"
->>>>>>> 14d020b5
 }